"use client"

<<<<<<< HEAD
import { useState } from "react"
import ServiceManager from "@/components/admin/ServiceManager"
import StylistManager from "@/components/admin/StylistManager"
import ProductManager from "@/components/admin/ProductManager"
import { useSession } from "next-auth/react"
import { hasPermission, PERMISSIONS } from "@/lib/permissions"

type ShopTab = "products" | "services" | "stylists"

export default function StoreManagementPage() {
  const { data: session } = useSession()
=======
import { useState } from 'react';
import ServiceManager from '@/components/admin/ServiceManager';
import StylistManager from '@/components/admin/StylistManager';
import ProductManager from '@/components/admin/ProductManager';
import { useSession } from 'next-auth/react';
import { hasPermission, PERMISSIONS } from '@/lib/permissions';
import { CubeIcon, WrenchScrewdriverIcon, UsersIcon, BuildingStorefrontIcon } from '@heroicons/react/24/outline';

type ShopTab = 'products' | 'services' | 'stylists';

export default function StoreManagementPage() {
  const { data: session } = useSession();
>>>>>>> bf0c60f7

  const canReadProducts = session && hasPermission(session.user.role.permissions, PERMISSIONS.PRODUCTS_READ)
  const canReadServices = session && hasPermission(session.user.role.permissions, PERMISSIONS.SERVICES_READ)
  const canReadStylists = session && hasPermission(session.user.role.permissions, PERMISSIONS.STYLISTS_READ)

<<<<<<< HEAD
  const availableTabs: { id: ShopTab; label: string; show: boolean }[] = [
    { id: "products", label: "Products", show: canReadProducts ?? false },
    { id: "services", label: "Services", show: canReadServices ?? false },
    { id: "stylists", label: "Stylists", show: canReadStylists ?? false },
  ]

  const visibleTabs = availableTabs.filter((tab) => tab.show)

  const [activeTab, setActiveTab] = useState<ShopTab | null>(visibleTabs.length > 0 ? visibleTabs[0].id : null)
=======
  const availableTabs: { id: ShopTab; label: string; show: boolean; icon: React.ElementType }[] = [
    { id: 'products', label: 'Products', show: canReadProducts ?? false, icon: CubeIcon },
    { id: 'services', label: 'Services', show: canReadServices ?? false, icon: WrenchScrewdriverIcon },
    { id: 'stylists', label: 'Stylists', show: canReadStylists ?? false, icon: UsersIcon },
  ];

  const visibleTabs = availableTabs.filter(tab => tab.show);
  const [activeTab, setActiveTab] = useState<ShopTab | null>(visibleTabs.length > 0 ? visibleTabs[0].id : null);
>>>>>>> bf0c60f7

  const renderContent = () => {
    if (!activeTab) {
      return (
        <div className="text-center py-20 bg-white rounded-lg shadow-sm">
          <h2 className="text-2xl font-bold text-gray-800">Access Denied</h2>
          <p className="text-gray-500 mt-3 max-w-md mx-auto">You do not have the necessary permissions to manage any of the shop sections. Please contact an administrator if you believe this is an error.</p>
        </div>
      );
    }

    switch (activeTab) {
      case "products":
        return canReadProducts ? <ProductManager /> : null
      case "services":
        return canReadServices ? <ServiceManager /> : null
      case "stylists":
        return canReadStylists ? <StylistManager /> : null
      default:
<<<<<<< HEAD
        return (
          <div className="flex items-center justify-center py-16">
            <div className="text-center">
              <h2 className="text-lg font-semibold text-gray-700">Access Denied</h2>
              <p className="text-gray-500 mt-1 text-sm">
                You do not have permission to view any shop management modules.
              </p>
            </div>
          </div>
        )
=======
        return null; // Should not be reached if activeTab is handled correctly
>>>>>>> bf0c60f7
    }
  }

  return (
<<<<<<< HEAD
    <div className="h-screen flex flex-col bg-gray-50">
      {/* Compact Header */}
      <div className="bg-white border-b border-gray-200 px-6 py-4">
        <div className="flex items-center justify-between">
          <div>
            <h1 className="text-lg font-semibold text-gray-900">Shop Management</h1>
            <p className="text-xs text-gray-500 mt-0.5">Manage your shop components</p>
          </div>

          {/* Compact Tab Navigation */}
          <div className="flex bg-gray-100 rounded-lg p-1">
=======
    <div className="h-full flex flex-col">
      {/* Page Header */}
      <header className="bg-white shadow-sm p-4 sm:p-6 z-10">
        <div className="flex items-center space-x-4">
          <BuildingStorefrontIcon className="h-8 w-8 text-gray-700" />
          <div>
            <h1 className="text-2xl font-bold text-gray-900">
              Shop Management
            </h1>
            <p className="mt-1 text-sm text-gray-500">
              Manage products, services, and stylists for your shop.
            </p>
          </div>
        </div>
      </header>

      {/* Tab Navigation */}
      {visibleTabs.length > 0 && (
        <div className="bg-white border-b border-gray-200 px-4 sm:px-6">
          <nav className="flex space-x-2" aria-label="Tabs">
>>>>>>> bf0c60f7
            {visibleTabs.map((tab) => (
              <button
                key={tab.id}
                onClick={() => setActiveTab(tab.id)}
<<<<<<< HEAD
                className={`px-4 py-2 text-sm font-medium rounded-md transition-all duration-200 ${
                  activeTab === tab.id
                    ? "bg-blue-500 text-white shadow-sm"
                    : "text-gray-600 hover:text-gray-900 hover:bg-white"
                }`}
              >
                {tab.label}
              </button>
            ))}
          </div>
        </div>
      </div>

      {/* Main Content Area - Full Height */}
      <div className="flex-1 overflow-hidden">{renderContent()}</div>
=======
                className={`
                  flex items-center gap-2 whitespace-nowrap py-3 px-4 font-medium text-sm
                  rounded-t-lg transition-all duration-200 ease-in-out
                  ${
                    activeTab === tab.id
                      ? 'bg-gray-50 border-b-2 border-indigo-600 text-indigo-600'
                      : 'border-b-2 border-transparent text-gray-500 hover:text-gray-700 hover:bg-gray-100'
                  }
                `}
              >
                <tab.icon className="h-5 w-5" />
                {tab.label}
              </button>
            ))}
          </nav>
        </div>
      )}

      {/* Main Content Area */}
                  <main className="flex-1 bg-gray-50">
        {renderContent()}
      </main>
>>>>>>> bf0c60f7
    </div>
  )
}<|MERGE_RESOLUTION|>--- conflicted
+++ resolved
@@ -1,6 +1,5 @@
 "use client"
 
-<<<<<<< HEAD
 import { useState } from "react"
 import ServiceManager from "@/components/admin/ServiceManager"
 import StylistManager from "@/components/admin/StylistManager"
@@ -12,26 +11,11 @@
 
 export default function StoreManagementPage() {
   const { data: session } = useSession()
-=======
-import { useState } from 'react';
-import ServiceManager from '@/components/admin/ServiceManager';
-import StylistManager from '@/components/admin/StylistManager';
-import ProductManager from '@/components/admin/ProductManager';
-import { useSession } from 'next-auth/react';
-import { hasPermission, PERMISSIONS } from '@/lib/permissions';
-import { CubeIcon, WrenchScrewdriverIcon, UsersIcon, BuildingStorefrontIcon } from '@heroicons/react/24/outline';
-
-type ShopTab = 'products' | 'services' | 'stylists';
-
-export default function StoreManagementPage() {
-  const { data: session } = useSession();
->>>>>>> bf0c60f7
 
   const canReadProducts = session && hasPermission(session.user.role.permissions, PERMISSIONS.PRODUCTS_READ)
   const canReadServices = session && hasPermission(session.user.role.permissions, PERMISSIONS.SERVICES_READ)
   const canReadStylists = session && hasPermission(session.user.role.permissions, PERMISSIONS.STYLISTS_READ)
 
-<<<<<<< HEAD
   const availableTabs: { id: ShopTab; label: string; show: boolean }[] = [
     { id: "products", label: "Products", show: canReadProducts ?? false },
     { id: "services", label: "Services", show: canReadServices ?? false },
@@ -41,16 +25,6 @@
   const visibleTabs = availableTabs.filter((tab) => tab.show)
 
   const [activeTab, setActiveTab] = useState<ShopTab | null>(visibleTabs.length > 0 ? visibleTabs[0].id : null)
-=======
-  const availableTabs: { id: ShopTab; label: string; show: boolean; icon: React.ElementType }[] = [
-    { id: 'products', label: 'Products', show: canReadProducts ?? false, icon: CubeIcon },
-    { id: 'services', label: 'Services', show: canReadServices ?? false, icon: WrenchScrewdriverIcon },
-    { id: 'stylists', label: 'Stylists', show: canReadStylists ?? false, icon: UsersIcon },
-  ];
-
-  const visibleTabs = availableTabs.filter(tab => tab.show);
-  const [activeTab, setActiveTab] = useState<ShopTab | null>(visibleTabs.length > 0 ? visibleTabs[0].id : null);
->>>>>>> bf0c60f7
 
   const renderContent = () => {
     if (!activeTab) {
@@ -70,7 +44,6 @@
       case "stylists":
         return canReadStylists ? <StylistManager /> : null
       default:
-<<<<<<< HEAD
         return (
           <div className="flex items-center justify-center py-16">
             <div className="text-center">
@@ -81,14 +54,10 @@
             </div>
           </div>
         )
-=======
-        return null; // Should not be reached if activeTab is handled correctly
->>>>>>> bf0c60f7
     }
   }
 
   return (
-<<<<<<< HEAD
     <div className="h-screen flex flex-col bg-gray-50">
       {/* Compact Header */}
       <div className="bg-white border-b border-gray-200 px-6 py-4">
@@ -100,33 +69,10 @@
 
           {/* Compact Tab Navigation */}
           <div className="flex bg-gray-100 rounded-lg p-1">
-=======
-    <div className="h-full flex flex-col">
-      {/* Page Header */}
-      <header className="bg-white shadow-sm p-4 sm:p-6 z-10">
-        <div className="flex items-center space-x-4">
-          <BuildingStorefrontIcon className="h-8 w-8 text-gray-700" />
-          <div>
-            <h1 className="text-2xl font-bold text-gray-900">
-              Shop Management
-            </h1>
-            <p className="mt-1 text-sm text-gray-500">
-              Manage products, services, and stylists for your shop.
-            </p>
-          </div>
-        </div>
-      </header>
-
-      {/* Tab Navigation */}
-      {visibleTabs.length > 0 && (
-        <div className="bg-white border-b border-gray-200 px-4 sm:px-6">
-          <nav className="flex space-x-2" aria-label="Tabs">
->>>>>>> bf0c60f7
             {visibleTabs.map((tab) => (
               <button
                 key={tab.id}
                 onClick={() => setActiveTab(tab.id)}
-<<<<<<< HEAD
                 className={`px-4 py-2 text-sm font-medium rounded-md transition-all duration-200 ${
                   activeTab === tab.id
                     ? "bg-blue-500 text-white shadow-sm"
@@ -142,30 +88,6 @@
 
       {/* Main Content Area - Full Height */}
       <div className="flex-1 overflow-hidden">{renderContent()}</div>
-=======
-                className={`
-                  flex items-center gap-2 whitespace-nowrap py-3 px-4 font-medium text-sm
-                  rounded-t-lg transition-all duration-200 ease-in-out
-                  ${
-                    activeTab === tab.id
-                      ? 'bg-gray-50 border-b-2 border-indigo-600 text-indigo-600'
-                      : 'border-b-2 border-transparent text-gray-500 hover:text-gray-700 hover:bg-gray-100'
-                  }
-                `}
-              >
-                <tab.icon className="h-5 w-5" />
-                {tab.label}
-              </button>
-            ))}
-          </nav>
-        </div>
-      )}
-
-      {/* Main Content Area */}
-                  <main className="flex-1 bg-gray-50">
-        {renderContent()}
-      </main>
->>>>>>> bf0c60f7
     </div>
   )
 }