'use client';

import Link from 'next/link';
import { usePathname } from 'next/navigation';
import { cn } from '@/lib/utils';
import { 
  BarChart3, 
  Gift, 
  CreditCard, 
  Package, 
  RefreshCw 
} from 'lucide-react';

const reportLinks = [
<<<<<<< HEAD
  { 
    href: '/reports/sales-report', 
    label: 'Sales Report',
    icon: BarChart3,
    description: 'View detailed sales analytics'
  },
  { 
    href: '/reports/gift-card-sold', 
    label: 'Gift Card Sold',
    icon: Gift,
    description: 'Track gift card sales'
  },
  { 
    href: '/reports/gift-card-redemption', 
    label: 'Gift Card Redemption',
    icon: CreditCard,
    description: 'Monitor gift card usage'
  },
  { 
    href: '/reports/package-sales', 
    label: 'Package Sales',
    icon: Package,
    description: 'Analyze package performance'
  },
  { 
    href: '/reports/package-redemptions', 
    label: 'Package Redemptions',
    icon: RefreshCw,
    description: 'Track package usage'
  },
=======
  { href: '/reports/sales-report', label: 'Sales Report' },
  { href: '/reports/gift-card-sold', label: 'Gift Card Sold' },
  { href: '/reports/gift-card-redemption', label: 'Gift Card Redemption' },
  { href: '/reports/package-sales', label: 'Package Sales' },
  { href: '/reports/package-redemptions', label: 'Package Redemptions' },
  { href: '/reports/advance-report', label: 'Advance Report' },
  { href: '/reports/incentive-payout', label: 'Incentive Payout Report' },
  { href: '/reports/leave-report', label: 'Leave Report' },
  { href: '/reports/target-report', label: 'Target Report' },
  // ▼▼▼ NEW LINK ADDED HERE ▼▼▼
  { href: '/reports/performance-report', label: 'Performance Report' },
   { href: '/reports/salary-report', label: 'Salary Report' },
     { href: '/reports/shift-report', label: 'Shift Report' },
     { href: '/reports/incentive-report', label: 'Incentive Report' },
      { href: '/reports/staff-sales-report', label: 'Staff Sales Report' },
>>>>>>> 40e3a64a
];

interface ReportsNavProps {
  onItemClick?: () => void;
}

export function ReportsNav({ onItemClick }: ReportsNavProps) {
  const pathname = usePathname();

  return (
<<<<<<< HEAD
    <nav className="space-y-1">
      <h2 className="text-sm font-medium text-gray-500 uppercase tracking-wide px-3 py-2">
        Reports
      </h2>
      <div className="space-y-1">
        {reportLinks.map((link) => {
          const Icon = link.icon;
          const isActive = pathname.startsWith(link.href);
          
          return (
            <Link
              key={link.href}
              href={link.href}
              onClick={onItemClick}
              className={cn(
                'group flex items-center rounded-lg px-3 py-3 text-sm font-medium transition-colors min-h-[44px]',
                isActive
                  ? 'bg-green-100 text-green-800 border-l-4 border-green-600'
                  : 'text-gray-600 hover:bg-gray-100 hover:text-gray-900'
              )}
            >
              <Icon 
                className={cn(
                  'mr-3 h-5 w-5 flex-shrink-0',
                  isActive 
                    ? 'text-green-600' 
                    : 'text-gray-400 group-hover:text-gray-600'
                )}
              />
              <div className="flex-1">
                <div className={cn(
                  'font-medium',
                  isActive ? 'text-green-800' : 'text-gray-900'
                )}>
                  {link.label}
                </div>
                <div className="text-xs text-gray-500 md:hidden">
                  {link.description}
                </div>
              </div>
            </Link>
          );
        })}
      </div>
=======
    <nav className="flex flex-col space-y-1">
      {reportLinks.map((link) => (
        <Link
          key={link.href}
          href={link.href}
          className={cn(
            'rounded-md px-3 py-2 text-sm font-medium transition-colors whitespace-nowrap', 
            pathname.startsWith(link.href)
              ? 'bg-gray-900 text-white'
              : 'text-gray-600 hover:bg-gray-100'
          )}
        >
          {link.label}
        </Link>
      ))}
>>>>>>> 40e3a64a
    </nav>
  );
}<|MERGE_RESOLUTION|>--- conflicted
+++ resolved
@@ -12,38 +12,6 @@
 } from 'lucide-react';
 
 const reportLinks = [
-<<<<<<< HEAD
-  { 
-    href: '/reports/sales-report', 
-    label: 'Sales Report',
-    icon: BarChart3,
-    description: 'View detailed sales analytics'
-  },
-  { 
-    href: '/reports/gift-card-sold', 
-    label: 'Gift Card Sold',
-    icon: Gift,
-    description: 'Track gift card sales'
-  },
-  { 
-    href: '/reports/gift-card-redemption', 
-    label: 'Gift Card Redemption',
-    icon: CreditCard,
-    description: 'Monitor gift card usage'
-  },
-  { 
-    href: '/reports/package-sales', 
-    label: 'Package Sales',
-    icon: Package,
-    description: 'Analyze package performance'
-  },
-  { 
-    href: '/reports/package-redemptions', 
-    label: 'Package Redemptions',
-    icon: RefreshCw,
-    description: 'Track package usage'
-  },
-=======
   { href: '/reports/sales-report', label: 'Sales Report' },
   { href: '/reports/gift-card-sold', label: 'Gift Card Sold' },
   { href: '/reports/gift-card-redemption', label: 'Gift Card Redemption' },
@@ -59,7 +27,6 @@
      { href: '/reports/shift-report', label: 'Shift Report' },
      { href: '/reports/incentive-report', label: 'Incentive Report' },
       { href: '/reports/staff-sales-report', label: 'Staff Sales Report' },
->>>>>>> 40e3a64a
 ];
 
 interface ReportsNavProps {
@@ -70,52 +37,6 @@
   const pathname = usePathname();
 
   return (
-<<<<<<< HEAD
-    <nav className="space-y-1">
-      <h2 className="text-sm font-medium text-gray-500 uppercase tracking-wide px-3 py-2">
-        Reports
-      </h2>
-      <div className="space-y-1">
-        {reportLinks.map((link) => {
-          const Icon = link.icon;
-          const isActive = pathname.startsWith(link.href);
-          
-          return (
-            <Link
-              key={link.href}
-              href={link.href}
-              onClick={onItemClick}
-              className={cn(
-                'group flex items-center rounded-lg px-3 py-3 text-sm font-medium transition-colors min-h-[44px]',
-                isActive
-                  ? 'bg-green-100 text-green-800 border-l-4 border-green-600'
-                  : 'text-gray-600 hover:bg-gray-100 hover:text-gray-900'
-              )}
-            >
-              <Icon 
-                className={cn(
-                  'mr-3 h-5 w-5 flex-shrink-0',
-                  isActive 
-                    ? 'text-green-600' 
-                    : 'text-gray-400 group-hover:text-gray-600'
-                )}
-              />
-              <div className="flex-1">
-                <div className={cn(
-                  'font-medium',
-                  isActive ? 'text-green-800' : 'text-gray-900'
-                )}>
-                  {link.label}
-                </div>
-                <div className="text-xs text-gray-500 md:hidden">
-                  {link.description}
-                </div>
-              </div>
-            </Link>
-          );
-        })}
-      </div>
-=======
     <nav className="flex flex-col space-y-1">
       {reportLinks.map((link) => (
         <Link
@@ -131,7 +52,6 @@
           {link.label}
         </Link>
       ))}
->>>>>>> 40e3a64a
     </nav>
   );
 }