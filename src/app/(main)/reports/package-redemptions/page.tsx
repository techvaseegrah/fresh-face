'use client';

import React, { useState, useEffect, useCallback } from 'react';
import { format, subDays, startOfDay, endOfDay } from 'date-fns';
import { useSession } from 'next-auth/react';
import { hasPermission, PERMISSIONS } from '@/lib/permissions'; 

import { exportToExcel, exportToPdf } from '@/lib/reportUtils';
import Button from '@/components/ui/Button';
import Card from '@/components/ui/Card';
import {
  Table, TableBody, TableCell, TableHead, TableHeader, TableRow,
} from "@/components/ui/table";

interface PackageRedemption {
    _id: string;
    customerPackageId?: {
      packageTemplateId?: { name: string };
      customerId?: { name: string; phone: string };
    };
    serviceId?: { name: string };
    productId?: { name: string };
    quantityRedeemed: number;
    redeemedBy?: { name: string };
    createdAt: string;
}

const formatDateForInput = (date: Date): string => format(date, 'yyyy-MM-dd');

export default function PackageRedemptionsReportPage() {
  const { data: session, status } = useSession();
  const userPermissions = session?.user?.role?.permissions || [];
  
  const [reportData, setReportData] = useState<PackageRedemption[]>([]);
  const [isLoading, setIsLoading] = useState<boolean>(true);
  const [isDownloading, setIsDownloading] = useState<boolean>(false);
  const [error, setError] = useState<string | null>(null);
  
  const [startDate, setStartDate] = useState<string>(formatDateForInput(subDays(new Date(), 29)));
  const [endDate, setEndDate] = useState<string>(formatDateForInput(new Date()));

  const fetchPackageRedemptions = useCallback(async () => {
     if (!startDate || !endDate) {
      setReportData([]);
      return;
    }
    setIsLoading(true);
    setError(null);
    try {
      const from = startOfDay(new Date(startDate)).toISOString();
      const to = endOfDay(new Date(endDate)).toISOString();
      const params = new URLSearchParams({ startDate: from, endDate: to });
      const res = await fetch(`/api/reports/package-redemptions?${params.toString()}`);
      if (!res.ok) {
        const errorData = await res.json();
        throw new Error(errorData.message || `Failed to fetch data: ${res.statusText}`);
      }
      const data = await res.json();
      setReportData(data);
    } catch (e) {
      const errorMessage = e instanceof Error ? e.message : 'An unknown error occurred';
      console.error("Error fetching package redemptions report:", e);
      setError(errorMessage);
      setReportData([]);
    } finally {
      setIsLoading(false);
    }
  }, [startDate, endDate]);

  useEffect(() => {
    if (status === 'authenticated') {
        fetchPackageRedemptions();
    }
  // eslint-disable-next-line react-hooks/exhaustive-deps
  }, [status]);

  if (status === "loading") {
    return <div className="p-6">Loading...</div>;
  }

  if (status === "unauthenticated" || !hasPermission(userPermissions, PERMISSIONS.PACKAGES_REPORTS_READ)) {
    return (
        <div className="p-6 bg-gray-50 min-h-screen flex items-center justify-center">
            <div className="text-center">
                <h2 className="text-2xl font-bold text-red-600">Access Denied</h2>
                <p className="mt-2 text-gray-600">You do not have permission to view this report.</p>
            </div>
        </div>
    );
  }

  const getItemName = (redemption: PackageRedemption) => redemption.serviceId?.name || redemption.productId?.name || 'N/A';

  const handleExcelDownload = () => {
    setIsDownloading(true);
    const headers = ["Date Redeemed", "Package Name", "Customer Name", "Item Redeemed", "Qty", "Redeemed By"];
    const dataMapper = (item: PackageRedemption) => ({
      "Date Redeemed": format(new Date(item.createdAt), 'dd-MM-yyyy hh:mm a'),
      "Package Name": item.customerPackageId?.packageTemplateId?.name || 'N/A',
      "Customer Name": item.customerPackageId?.customerId?.name || 'N/A',
      "Item Redeemed": getItemName(item),
      "Qty": item.quantityRedeemed,
      "Redeemed By": item.redeemedBy?.name || 'N/A',
    });
    exportToExcel(reportData, 'package-redemptions-report', headers, dataMapper);
    setIsDownloading(false);
  };

  const handlePdfDownload = () => {
    setIsDownloading(true);
    const headers = ["Date", "Package", "Customer", "Item Redeemed", "Qty", "Redeemed By"];
    const dataMapper = (item: PackageRedemption) => [
      format(new Date(item.createdAt), 'dd-MM-yy hh:mm'),
      item.customerPackageId?.packageTemplateId?.name || 'N/A',
      item.customerPackageId?.customerId?.name || 'N/A',
      getItemName(item),
      item.quantityRedeemed,
      item.redeemedBy?.name || 'N/A',
    ];
    exportToPdf(reportData, 'package-redemptions-report', headers, 'Package Redemptions Report', dataMapper);
    setIsDownloading(false);
  };

  return (
    <div className="container mx-auto p-4">
      <h1 className="text-2xl font-bold mb-4">Package Redemptions Report</h1>
<<<<<<< HEAD
      {/* Filters Section - Enhanced Mobile Frame */}
      <Card className="p-4 mb-4 shadow-sm border border-gray-200 bg-white">
        <div className="space-y-4">
          {/* Date Inputs - Properly Contained */}
          <div className="space-y-3">
            <div className="w-full">
              <label htmlFor="startDate" className="block text-sm font-semibold text-gray-700 mb-2">From:</label>
              <input 
                id="startDate" 
                type="date" 
                value={startDate} 
                onChange={(e) => setStartDate(e.target.value)} 
                className="w-full border-2 border-gray-300 rounded-lg px-3 py-2.5 text-sm focus:border-green-500 focus:ring-2 focus:ring-green-200 transition-colors" 
              />
            </div>
            <div className="w-full">
              <label htmlFor="endDate" className="block text-sm font-semibold text-gray-700 mb-2">To:</label>
              <input 
                id="endDate" 
                type="date" 
                value={endDate} 
                onChange={(e) => setEndDate(e.target.value)} 
                className="w-full border-2 border-gray-300 rounded-lg px-3 py-2.5 text-sm focus:border-green-500 focus:ring-2 focus:ring-green-200 transition-colors" 
              />
            </div>
=======
      <Card className="p-4 mb-4">
        <div className="flex flex-wrap items-center gap-4">
           <div className="flex items-center gap-2">
            <label htmlFor="startDate" className="text-sm font-medium">From:</label>
            <input id="startDate" type="date" value={startDate} onChange={(e) => setStartDate(e.target.value)} className="border border-gray-300 rounded-md px-3 py-2 text-sm" />
>>>>>>> 5e349a0a
          </div>
          
          {/* Desktop Layout */}
          <div className="hidden md:flex md:flex-wrap md:items-center md:gap-4">
            <div className="flex items-center gap-3">
              <label htmlFor="startDate-desktop" className="text-sm font-semibold text-gray-700 whitespace-nowrap">From:</label>
              <input 
                id="startDate-desktop" 
                type="date" 
                value={startDate} 
                onChange={(e) => setStartDate(e.target.value)} 
                className="border-2 border-gray-300 rounded-lg px-3 py-2.5 text-sm focus:border-green-500 focus:ring-2 focus:ring-green-200 transition-colors" 
              />
            </div>
            <div className="flex items-center gap-3">
              <label htmlFor="endDate-desktop" className="text-sm font-semibold text-gray-700 whitespace-nowrap">To:</label>
              <input 
                id="endDate-desktop" 
                type="date" 
                value={endDate} 
                onChange={(e) => setEndDate(e.target.value)} 
                className="border-2 border-gray-300 rounded-lg px-3 py-2.5 text-sm focus:border-green-500 focus:ring-2 focus:ring-green-200 transition-colors" 
              />
            </div>
            <Button 
              onClick={fetchPackageRedemptions} 
              disabled={isLoading || isDownloading} 
              className="bg-green-600 hover:bg-green-700 text-white font-medium py-2.5 px-4 rounded-lg transition-colors"
            >
              {isLoading ? '⏳ Fetching...' : '🔍 Fetch Report'}
            </Button>
            {canManageReport && (
              <>
                <Button 
                  variant="outline" 
                  onClick={handleExcelDownload}
                  disabled={isLoading || isDownloading || reportData.length === 0}
                  className="border-2 border-green-600 text-green-600 hover:bg-green-50 font-medium py-2.5 px-4 rounded-lg transition-colors"
                >
                  {isDownloading ? '⏳ Downloading...' : '📊 Excel'}
                </Button>
                <Button 
                  variant="outline" 
                  onClick={handlePdfDownload}
                  disabled={isLoading || isDownloading || reportData.length === 0}
                  className="border-2 border-green-600 text-green-600 hover:bg-green-50 font-medium py-2.5 px-4 rounded-lg transition-colors"
                >
                  {isDownloading ? '⏳ Downloading...' : '📄 PDF'}
                </Button>
              </>
            )}
          </div>
          
          {/* Mobile Buttons - Separate Section */}
          <div className="md:hidden space-y-3">
            <Button 
              onClick={fetchPackageRedemptions} 
              disabled={isLoading || isDownloading} 
              className="w-full bg-green-600 hover:bg-green-700 text-white font-medium py-3 px-4 rounded-lg transition-colors"
            >
              {isLoading ? '⏳ Fetching...' : '🔍 Fetch Report'}
            </Button>
            
            {/* Download Buttons - Mobile */}
            {canManageReport && (
              <div className="grid grid-cols-2 gap-3">
                <Button 
                  variant="outline" 
                  onClick={handleExcelDownload}
                  disabled={isLoading || isDownloading || reportData.length === 0}
                  className="border-2 border-green-600 text-green-600 hover:bg-green-50 font-medium py-3 px-4 rounded-lg transition-colors"
                >
                  {isDownloading ? '⏳' : '📊 Excel'}
                </Button>
                <Button 
                  variant="outline" 
                  onClick={handlePdfDownload}
                  disabled={isLoading || isDownloading || reportData.length === 0}
                  className="border-2 border-green-600 text-green-600 hover:bg-green-50 font-medium py-3 px-4 rounded-lg transition-colors"
                >
                  {isDownloading ? '⏳' : '📄 PDF'}
                </Button>
              </div>
            )}
          </div>
<<<<<<< HEAD
        </div>
      </Card>
      
      {/* Loading and Error States */}
      {isLoading && (
        <Card className="p-8">
          <div className="text-center text-gray-600">Loading package redemptions data...</div>
        </Card>
      )}
      
      {error && (
        <Card className="p-6">
          <div className="text-center text-red-600">Error: {error}</div>
        </Card>
      )}
      
      {/* Desktop Table - Hidden on Mobile */}
      {!isLoading && !error && (
        <Card className="hidden md:block overflow-x-auto">
          <Table>
            <TableHeader>
              <TableRow>
                <TableHead>Date Redeemed</TableHead>
                <TableHead>Package Name</TableHead>
                <TableHead>Customer Name</TableHead>
                <TableHead>Item Redeemed</TableHead>
                <TableHead>Qty</TableHead>
                <TableHead>Redeemed By</TableHead>
              </TableRow>
            </TableHeader>
            <TableBody>
              {reportData.length > 0 ? (
                reportData.map((item) => (
                  <TableRow key={item._id}>
                    <TableCell>{format(new Date(item.createdAt), 'dd MMM yyyy, hh:mm a')}</TableCell>
                    <TableCell>{item.customerPackageId?.packageTemplateId?.name || 'N/A'}</TableCell>
                    <TableCell>{item.customerPackageId?.customerId?.name || 'N/A'}</TableCell>
                    <TableCell>{getItemName(item)}</TableCell>
                    <TableCell>
                      <span className="bg-blue-100 text-blue-800 px-2 py-1 rounded-full text-sm font-medium">
                        {item.quantityRedeemed}
                      </span>
                    </TableCell>
                    <TableCell>{item.redeemedBy?.name || 'N/A'}</TableCell>
                  </TableRow>
                ))
              ) : (
                <TableRow>
                  <TableCell colSpan={6} className="text-center h-24 text-gray-500">
                    No package redemptions data available for the selected period
                  </TableCell>
                </TableRow>
              )}
            </TableBody>
          </Table>
        </Card>
      )}
      
      {/* Mobile Card Layout - Hidden on Desktop */}
      {!isLoading && !error && (
        <div className="md:hidden space-y-3">
          {reportData.length > 0 ? (
            reportData.map((item) => (
              <Card key={item._id} className="p-4 border-l-4 border-l-green-500 hover:shadow-md transition-shadow">
                <div className="space-y-3">
                  {/* Header Row */}
                  <div className="flex items-center justify-between">
                    <div className="flex items-center gap-2">
                      <span className="text-lg">🎁</span>
                      <div>
                        <div className="font-semibold text-gray-900">
                          {item.customerPackageId?.packageTemplateId?.name || 'N/A'}
                        </div>
                        <div className="text-xs text-gray-500">
                          {format(new Date(item.createdAt), 'dd MMM yyyy, hh:mm a')}
                        </div>
                      </div>
                    </div>
                    <div className="bg-green-100 text-green-800 px-3 py-1 rounded-full">
                      <span className="text-xs font-medium">Qty: </span>
                      <span className="font-bold">{item.quantityRedeemed}</span>
                    </div>
                  </div>
                  
                  {/* Customer Info */}
                  <div className="bg-gray-50 rounded-lg p-3">
                    <div className="flex items-center gap-2">
                      <span className="text-sm">👤</span>
                      <div>
                        <div className="font-medium text-gray-900">
                          {item.customerPackageId?.customerId?.name || 'N/A'}
                        </div>
                        <div className="text-sm text-gray-600">
                          📞 {item.customerPackageId?.customerId?.phone || 'N/A'}
                        </div>
                      </div>
                    </div>
                  </div>
                  
                  {/* Item Redeemed */}
                  <div className="bg-blue-50 rounded-lg p-3">
                    <div className="flex items-center gap-2">
                      <span className="text-sm">📾</span>
                      <div>
                        <div className="text-xs text-gray-600 mb-1">Item Redeemed</div>
                        <div className="font-medium text-blue-900">
                          {getItemName(item)}
                        </div>
                      </div>
                    </div>
                  </div>
                  
                  {/* Redeemed By */}
                  <div className="flex items-center justify-between text-sm">
                    <div className="flex items-center gap-1 text-gray-600">
                      <span>👨‍💼</span>
                      <span>Redeemed by:</span>
                    </div>
                    <span className="font-medium text-gray-900">
                      {item.redeemedBy?.name || 'N/A'}
                    </span>
                  </div>
                </div>
              </Card>
            ))
          ) : (
            <Card className="p-8">
              <div className="text-center text-gray-500">
                <div className="text-4xl mb-4">🎁</div>
                <div className="font-medium mb-2">No Package Redemptions Found</div>
                <div className="text-sm">No package redemptions data available for the selected period</div>
              </div>
            </Card>
          )}
        </div>
      )}

      {/* --- REMOVE THE MODAL COMPONENT --- */}
      {/* <ReportDownloadModal ... /> */}
=======
          <Button onClick={fetchPackageRedemptions} disabled={isLoading || isDownloading}>
            {isLoading ? 'Fetching...' : 'Fetch Report'}
          </Button>

          {hasPermission(userPermissions, PERMISSIONS.PACKAGES_REPORTS_MANAGE) && (
            <>
              <Button 
                variant="outline" 
                onClick={handleExcelDownload}
                disabled={isLoading || isDownloading || reportData.length === 0}
              >
                {isDownloading ? 'Downloading...' : 'Download Excel'}
              </Button>
              <Button 
                variant="outline" 
                onClick={handlePdfDownload}
                disabled={isLoading || isDownloading || reportData.length === 0}
              >
                {isDownloading ? 'Downloading...' : 'Download PDF'}
              </Button>
            </>
          )}
        </div>
      </Card>
      
      <Card>
        <Table>
          <TableHeader>
            <TableRow>
              <TableHead>Date Redeemed</TableHead>
              <TableHead>Package Name</TableHead>
              <TableHead>Customer Name</TableHead>
              <TableHead>Item Redeemed</TableHead>
              <TableHead>Qty</TableHead>
              <TableHead>Redeemed By</TableHead>
            </TableRow>
          </TableHeader>
          <TableBody>
            {!isLoading && !error && reportData.length > 0 ? (
              reportData.map((item) => (
                <TableRow key={item._id}>
                  <TableCell>{format(new Date(item.createdAt), 'dd MMM yyyy, hh:mm a')}</TableCell>
                  <TableCell>{item.customerPackageId?.packageTemplateId?.name || 'N/A'}</TableCell>
                  <TableCell>{item.customerPackageId?.customerId?.name || 'N/A'}</TableCell>
                  <TableCell>{getItemName(item)}</TableCell>
                  <TableCell>{item.quantityRedeemed}</TableCell>
                  <TableCell>{item.redeemedBy?.name || 'N/A'}</TableCell>
                </TableRow>
              ))
            ) : (
              <TableRow>
                <TableCell colSpan={6} className="text-center h-24">
                  {isLoading ? 'Loading...' : !error ? 'No data available for the selected period.' : error}
                </TableCell>
              </TableRow>
            )}
          </TableBody>
        </Table>
      </Card>
>>>>>>> 5e349a0a
    </div>
  );
}<|MERGE_RESOLUTION|>--- conflicted
+++ resolved
@@ -12,17 +12,17 @@
   Table, TableBody, TableCell, TableHead, TableHeader, TableRow,
 } from "@/components/ui/table";
 
+// --- FIX #1: Update the interface to match the API response ---
 interface PackageRedemption {
     _id: string;
     customerPackageId?: {
       packageTemplateId?: { name: string };
       customerId?: { name: string; phone: string };
     };
-    serviceId?: { name: string };
-    productId?: { name: string };
-    quantityRedeemed: number;
+    itemName: string; // The API sends a single 'itemName' field now
+    redeemedQuantity: number; // The API sends 'redeemedQuantity'
     redeemedBy?: { name: string };
-    createdAt: string;
+    redeemedAt: string; // Use 'redeemedAt' instead of 'createdAt'
 }
 
 const formatDateForInput = (date: Date): string => format(date, 'yyyy-MM-dd');
@@ -89,17 +89,16 @@
     );
   }
 
-  const getItemName = (redemption: PackageRedemption) => redemption.serviceId?.name || redemption.productId?.name || 'N/A';
-
   const handleExcelDownload = () => {
     setIsDownloading(true);
     const headers = ["Date Redeemed", "Package Name", "Customer Name", "Item Redeemed", "Qty", "Redeemed By"];
     const dataMapper = (item: PackageRedemption) => ({
-      "Date Redeemed": format(new Date(item.createdAt), 'dd-MM-yyyy hh:mm a'),
+      // --- FIX #2: Use item.redeemedAt in export functions ---
+      "Date Redeemed": format(new Date(item.redeemedAt), 'dd-MM-yyyy hh:mm a'),
       "Package Name": item.customerPackageId?.packageTemplateId?.name || 'N/A',
       "Customer Name": item.customerPackageId?.customerId?.name || 'N/A',
-      "Item Redeemed": getItemName(item),
-      "Qty": item.quantityRedeemed,
+      "Item Redeemed": item.itemName,
+      "Qty": item.redeemedQuantity,
       "Redeemed By": item.redeemedBy?.name || 'N/A',
     });
     exportToExcel(reportData, 'package-redemptions-report', headers, dataMapper);
@@ -110,11 +109,12 @@
     setIsDownloading(true);
     const headers = ["Date", "Package", "Customer", "Item Redeemed", "Qty", "Redeemed By"];
     const dataMapper = (item: PackageRedemption) => [
-      format(new Date(item.createdAt), 'dd-MM-yy hh:mm'),
+      // --- FIX #3: Use item.redeemedAt in export functions ---
+      format(new Date(item.redeemedAt), 'dd-MM-yy hh:mm'),
       item.customerPackageId?.packageTemplateId?.name || 'N/A',
       item.customerPackageId?.customerId?.name || 'N/A',
-      getItemName(item),
-      item.quantityRedeemed,
+      item.itemName,
+      item.redeemedQuantity,
       item.redeemedBy?.name || 'N/A',
     ];
     exportToPdf(reportData, 'package-redemptions-report', headers, 'Package Redemptions Report', dataMapper);
@@ -124,265 +124,16 @@
   return (
     <div className="container mx-auto p-4">
       <h1 className="text-2xl font-bold mb-4">Package Redemptions Report</h1>
-<<<<<<< HEAD
-      {/* Filters Section - Enhanced Mobile Frame */}
-      <Card className="p-4 mb-4 shadow-sm border border-gray-200 bg-white">
-        <div className="space-y-4">
-          {/* Date Inputs - Properly Contained */}
-          <div className="space-y-3">
-            <div className="w-full">
-              <label htmlFor="startDate" className="block text-sm font-semibold text-gray-700 mb-2">From:</label>
-              <input 
-                id="startDate" 
-                type="date" 
-                value={startDate} 
-                onChange={(e) => setStartDate(e.target.value)} 
-                className="w-full border-2 border-gray-300 rounded-lg px-3 py-2.5 text-sm focus:border-green-500 focus:ring-2 focus:ring-green-200 transition-colors" 
-              />
-            </div>
-            <div className="w-full">
-              <label htmlFor="endDate" className="block text-sm font-semibold text-gray-700 mb-2">To:</label>
-              <input 
-                id="endDate" 
-                type="date" 
-                value={endDate} 
-                onChange={(e) => setEndDate(e.target.value)} 
-                className="w-full border-2 border-gray-300 rounded-lg px-3 py-2.5 text-sm focus:border-green-500 focus:ring-2 focus:ring-green-200 transition-colors" 
-              />
-            </div>
-=======
       <Card className="p-4 mb-4">
         <div className="flex flex-wrap items-center gap-4">
            <div className="flex items-center gap-2">
             <label htmlFor="startDate" className="text-sm font-medium">From:</label>
             <input id="startDate" type="date" value={startDate} onChange={(e) => setStartDate(e.target.value)} className="border border-gray-300 rounded-md px-3 py-2 text-sm" />
->>>>>>> 5e349a0a
           </div>
-          
-          {/* Desktop Layout */}
-          <div className="hidden md:flex md:flex-wrap md:items-center md:gap-4">
-            <div className="flex items-center gap-3">
-              <label htmlFor="startDate-desktop" className="text-sm font-semibold text-gray-700 whitespace-nowrap">From:</label>
-              <input 
-                id="startDate-desktop" 
-                type="date" 
-                value={startDate} 
-                onChange={(e) => setStartDate(e.target.value)} 
-                className="border-2 border-gray-300 rounded-lg px-3 py-2.5 text-sm focus:border-green-500 focus:ring-2 focus:ring-green-200 transition-colors" 
-              />
-            </div>
-            <div className="flex items-center gap-3">
-              <label htmlFor="endDate-desktop" className="text-sm font-semibold text-gray-700 whitespace-nowrap">To:</label>
-              <input 
-                id="endDate-desktop" 
-                type="date" 
-                value={endDate} 
-                onChange={(e) => setEndDate(e.target.value)} 
-                className="border-2 border-gray-300 rounded-lg px-3 py-2.5 text-sm focus:border-green-500 focus:ring-2 focus:ring-green-200 transition-colors" 
-              />
-            </div>
-            <Button 
-              onClick={fetchPackageRedemptions} 
-              disabled={isLoading || isDownloading} 
-              className="bg-green-600 hover:bg-green-700 text-white font-medium py-2.5 px-4 rounded-lg transition-colors"
-            >
-              {isLoading ? '⏳ Fetching...' : '🔍 Fetch Report'}
-            </Button>
-            {canManageReport && (
-              <>
-                <Button 
-                  variant="outline" 
-                  onClick={handleExcelDownload}
-                  disabled={isLoading || isDownloading || reportData.length === 0}
-                  className="border-2 border-green-600 text-green-600 hover:bg-green-50 font-medium py-2.5 px-4 rounded-lg transition-colors"
-                >
-                  {isDownloading ? '⏳ Downloading...' : '📊 Excel'}
-                </Button>
-                <Button 
-                  variant="outline" 
-                  onClick={handlePdfDownload}
-                  disabled={isLoading || isDownloading || reportData.length === 0}
-                  className="border-2 border-green-600 text-green-600 hover:bg-green-50 font-medium py-2.5 px-4 rounded-lg transition-colors"
-                >
-                  {isDownloading ? '⏳ Downloading...' : '📄 PDF'}
-                </Button>
-              </>
-            )}
+          <div className="flex items-center gap-2">
+            <label htmlFor="endDate" className="text-sm font-medium">To:</label>
+            <input id="endDate" type="date" value={endDate} onChange={(e) => setEndDate(e.target.value)} className="border border-gray-300 rounded-md px-3 py-2 text-sm" />
           </div>
-          
-          {/* Mobile Buttons - Separate Section */}
-          <div className="md:hidden space-y-3">
-            <Button 
-              onClick={fetchPackageRedemptions} 
-              disabled={isLoading || isDownloading} 
-              className="w-full bg-green-600 hover:bg-green-700 text-white font-medium py-3 px-4 rounded-lg transition-colors"
-            >
-              {isLoading ? '⏳ Fetching...' : '🔍 Fetch Report'}
-            </Button>
-            
-            {/* Download Buttons - Mobile */}
-            {canManageReport && (
-              <div className="grid grid-cols-2 gap-3">
-                <Button 
-                  variant="outline" 
-                  onClick={handleExcelDownload}
-                  disabled={isLoading || isDownloading || reportData.length === 0}
-                  className="border-2 border-green-600 text-green-600 hover:bg-green-50 font-medium py-3 px-4 rounded-lg transition-colors"
-                >
-                  {isDownloading ? '⏳' : '📊 Excel'}
-                </Button>
-                <Button 
-                  variant="outline" 
-                  onClick={handlePdfDownload}
-                  disabled={isLoading || isDownloading || reportData.length === 0}
-                  className="border-2 border-green-600 text-green-600 hover:bg-green-50 font-medium py-3 px-4 rounded-lg transition-colors"
-                >
-                  {isDownloading ? '⏳' : '📄 PDF'}
-                </Button>
-              </div>
-            )}
-          </div>
-<<<<<<< HEAD
-        </div>
-      </Card>
-      
-      {/* Loading and Error States */}
-      {isLoading && (
-        <Card className="p-8">
-          <div className="text-center text-gray-600">Loading package redemptions data...</div>
-        </Card>
-      )}
-      
-      {error && (
-        <Card className="p-6">
-          <div className="text-center text-red-600">Error: {error}</div>
-        </Card>
-      )}
-      
-      {/* Desktop Table - Hidden on Mobile */}
-      {!isLoading && !error && (
-        <Card className="hidden md:block overflow-x-auto">
-          <Table>
-            <TableHeader>
-              <TableRow>
-                <TableHead>Date Redeemed</TableHead>
-                <TableHead>Package Name</TableHead>
-                <TableHead>Customer Name</TableHead>
-                <TableHead>Item Redeemed</TableHead>
-                <TableHead>Qty</TableHead>
-                <TableHead>Redeemed By</TableHead>
-              </TableRow>
-            </TableHeader>
-            <TableBody>
-              {reportData.length > 0 ? (
-                reportData.map((item) => (
-                  <TableRow key={item._id}>
-                    <TableCell>{format(new Date(item.createdAt), 'dd MMM yyyy, hh:mm a')}</TableCell>
-                    <TableCell>{item.customerPackageId?.packageTemplateId?.name || 'N/A'}</TableCell>
-                    <TableCell>{item.customerPackageId?.customerId?.name || 'N/A'}</TableCell>
-                    <TableCell>{getItemName(item)}</TableCell>
-                    <TableCell>
-                      <span className="bg-blue-100 text-blue-800 px-2 py-1 rounded-full text-sm font-medium">
-                        {item.quantityRedeemed}
-                      </span>
-                    </TableCell>
-                    <TableCell>{item.redeemedBy?.name || 'N/A'}</TableCell>
-                  </TableRow>
-                ))
-              ) : (
-                <TableRow>
-                  <TableCell colSpan={6} className="text-center h-24 text-gray-500">
-                    No package redemptions data available for the selected period
-                  </TableCell>
-                </TableRow>
-              )}
-            </TableBody>
-          </Table>
-        </Card>
-      )}
-      
-      {/* Mobile Card Layout - Hidden on Desktop */}
-      {!isLoading && !error && (
-        <div className="md:hidden space-y-3">
-          {reportData.length > 0 ? (
-            reportData.map((item) => (
-              <Card key={item._id} className="p-4 border-l-4 border-l-green-500 hover:shadow-md transition-shadow">
-                <div className="space-y-3">
-                  {/* Header Row */}
-                  <div className="flex items-center justify-between">
-                    <div className="flex items-center gap-2">
-                      <span className="text-lg">🎁</span>
-                      <div>
-                        <div className="font-semibold text-gray-900">
-                          {item.customerPackageId?.packageTemplateId?.name || 'N/A'}
-                        </div>
-                        <div className="text-xs text-gray-500">
-                          {format(new Date(item.createdAt), 'dd MMM yyyy, hh:mm a')}
-                        </div>
-                      </div>
-                    </div>
-                    <div className="bg-green-100 text-green-800 px-3 py-1 rounded-full">
-                      <span className="text-xs font-medium">Qty: </span>
-                      <span className="font-bold">{item.quantityRedeemed}</span>
-                    </div>
-                  </div>
-                  
-                  {/* Customer Info */}
-                  <div className="bg-gray-50 rounded-lg p-3">
-                    <div className="flex items-center gap-2">
-                      <span className="text-sm">👤</span>
-                      <div>
-                        <div className="font-medium text-gray-900">
-                          {item.customerPackageId?.customerId?.name || 'N/A'}
-                        </div>
-                        <div className="text-sm text-gray-600">
-                          📞 {item.customerPackageId?.customerId?.phone || 'N/A'}
-                        </div>
-                      </div>
-                    </div>
-                  </div>
-                  
-                  {/* Item Redeemed */}
-                  <div className="bg-blue-50 rounded-lg p-3">
-                    <div className="flex items-center gap-2">
-                      <span className="text-sm">📾</span>
-                      <div>
-                        <div className="text-xs text-gray-600 mb-1">Item Redeemed</div>
-                        <div className="font-medium text-blue-900">
-                          {getItemName(item)}
-                        </div>
-                      </div>
-                    </div>
-                  </div>
-                  
-                  {/* Redeemed By */}
-                  <div className="flex items-center justify-between text-sm">
-                    <div className="flex items-center gap-1 text-gray-600">
-                      <span>👨‍💼</span>
-                      <span>Redeemed by:</span>
-                    </div>
-                    <span className="font-medium text-gray-900">
-                      {item.redeemedBy?.name || 'N/A'}
-                    </span>
-                  </div>
-                </div>
-              </Card>
-            ))
-          ) : (
-            <Card className="p-8">
-              <div className="text-center text-gray-500">
-                <div className="text-4xl mb-4">🎁</div>
-                <div className="font-medium mb-2">No Package Redemptions Found</div>
-                <div className="text-sm">No package redemptions data available for the selected period</div>
-              </div>
-            </Card>
-          )}
-        </div>
-      )}
-
-      {/* --- REMOVE THE MODAL COMPONENT --- */}
-      {/* <ReportDownloadModal ... /> */}
-=======
           <Button onClick={fetchPackageRedemptions} disabled={isLoading || isDownloading}>
             {isLoading ? 'Fetching...' : 'Fetch Report'}
           </Button>
@@ -424,11 +175,12 @@
             {!isLoading && !error && reportData.length > 0 ? (
               reportData.map((item) => (
                 <TableRow key={item._id}>
-                  <TableCell>{format(new Date(item.createdAt), 'dd MMM yyyy, hh:mm a')}</TableCell>
+                  {/* --- FIX #4: Use item.redeemedAt in the table render --- */}
+                  <TableCell>{format(new Date(item.redeemedAt), 'dd MMM yyyy, hh:mm a')}</TableCell>
                   <TableCell>{item.customerPackageId?.packageTemplateId?.name || 'N/A'}</TableCell>
                   <TableCell>{item.customerPackageId?.customerId?.name || 'N/A'}</TableCell>
-                  <TableCell>{getItemName(item)}</TableCell>
-                  <TableCell>{item.quantityRedeemed}</TableCell>
+                  <TableCell>{item.itemName}</TableCell>
+                  <TableCell>{item.redeemedQuantity}</TableCell>
                   <TableCell>{item.redeemedBy?.name || 'N/A'}</TableCell>
                 </TableRow>
               ))
@@ -442,7 +194,6 @@
           </TableBody>
         </Table>
       </Card>
->>>>>>> 5e349a0a
     </div>
-  );
+  ); 
 }