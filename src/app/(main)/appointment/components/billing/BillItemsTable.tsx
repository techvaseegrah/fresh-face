--- conflicted
+++ resolved
@@ -55,10 +55,6 @@
                     value={item.staffId || ''}
                     onChange={(e) => onStaffChange(item.id, e.target.value)}
                     className="w-full max-w-full sm:max-w-[200px] p-1 border rounded text-xs bg-gray-50 focus:ring-1 focus:ring-blue-500 focus:outline-none"
-<<<<<<< HEAD
-=======
-                    // ✅ CORRECTED: Removed the logic that disabled this dropdown for gift_card and package items.
->>>>>>> 6d437fc8
                     disabled={isLoadingStaff}
                   >
                     <option value="" disabled>-- Assign Staff --</option>
