// /app/appointment/page.tsx - COMPLETE AND FINAL VERSION (Self-Contained)
'use client';

import React, { useState, useEffect, useCallback } from 'react';
import BookAppointmentForm, { NewBookingData } from './BookAppointmentForm';
import BillingModal from './billingmodal';
import {
  PlusIcon,
  ChevronLeftIcon,
  ChevronRightIcon,
  PencilIcon,
  CheckCircleIcon
} from '@heroicons/react/24/outline';
import { toast } from 'react-toastify';
import EditAppointmentForm from '@/components/EditAppointmentForm';
import { useSession } from 'next-auth/react';
import { hasPermission, PERMISSIONS } from '@/lib/permissions';
import { formatDateIST, formatTimeIST } from '@/lib/dateFormatter';
import { Tooltip } from 'react-tooltip';
import 'react-tooltip/dist/react-tooltip.css';

// ===================================================================================
//  INTERFACES
// ===================================================================================
interface CustomerFromAPI {
  _id: string;
  id: string;
  name: string;
  phoneNumber?: string;
  isMembership?: boolean;
}

interface StylistFromAPI {
  _id: string;
  id:string;
  name: string;
  isAvailable?: boolean;
}

interface AppointmentWithCustomer {
  _id: string;
  id: string;
  customerId: CustomerFromAPI;
  stylistId: StylistFromAPI;
  appointmentDateTime: string;
  createdAt: string;
  notes?: string;
  status: 'Appointment' | 'Checked-In' | 'Checked-Out' | 'Paid' | 'Cancelled' | 'No-Show';
  appointmentType: 'Online' | 'Offline';
  serviceIds?: Array<{ _id: string; name: string; price: number; membershipRate?: number; duration: number; }>;
  amount?: number;
  estimatedDuration?: number;
  actualDuration?: number;
  billingStaffId?: StylistFromAPI;
  paymentDetails?: Record<string, number>;
  finalAmount?: number;
  membershipDiscount?: number;
}

const getStatusColor = (status: string) => {
  switch (status) {
    case 'Appointment': return 'bg-blue-100 text-blue-800';
    case 'Checked-In': return 'bg-yellow-100 text-yellow-800';
    case 'Checked-Out': return 'bg-purple-100 text-purple-800';
    case 'Paid': return 'bg-green-100 text-green-800';
    case 'Cancelled': case 'No-Show': return 'bg-red-100 text-red-800';
    default: return 'bg-gray-100 text-gray-800';
  }
};

// ===================================================================================
//  MAIN PAGE COMPONENT
// ===================================================================================
export default function AppointmentPage() {
  const { data: session } = useSession();
  const [allAppointments, setAllAppointments] = useState<AppointmentWithCustomer[]>([]);
  const [isLoading, setIsLoading] = useState(true);
  const [searchTerm, setSearchTerm] = useState('');

  const [isBookAppointmentModalOpen, setIsBookAppointmentModalOpen] = useState(false);
  const [isEditModalOpen, setIsEditModalOpen] = useState(false);
  const [isBillingModalOpen, setIsBillingModalOpen] = useState(false);

  const [selectedAppointmentForEdit, setSelectedAppointmentForEdit] = useState<AppointmentWithCustomer | null>(null);
  const [selectedAppointmentForBilling, setSelectedAppointmentForBilling] = useState<AppointmentWithCustomer | null>(null);

  const [statusFilter, setStatusFilter] = useState('All');
  const [dateFilter, setDateFilter] = useState('all'); // NEW: State for date filter ('all' or 'today')
  const [currentPage, setCurrentPage] = useState(1);
  const [totalPages, setTotalPages] = useState(1);
  const [totalAppointmentsCount, setTotalAppointmentsCount] = useState(0);

  const fetchAppointments = useCallback(async () => {
    setIsLoading(true);
    try {
      // MODIFIED: Added date filter to the API call
      const params = new URLSearchParams({ 
        status: statusFilter, 
        page: currentPage.toString(), 
        limit: '10', 
        search: searchTerm 
      });

      if (dateFilter === 'today') {
        params.append('date', 'today');
      }

      const res = await fetch(`/api/appointment?${params.toString()}`);
      const data = await res.json();
      if (!res.ok || !data.success) throw new Error(data.message || 'Failed to fetch appointments');
      setAllAppointments(data.appointments);
      setTotalPages(data.pagination.totalPages);
      setCurrentPage(data.pagination.currentPage);
      setTotalAppointmentsCount(data.pagination.totalAppointments);
    } catch (err: any) {
      toast.error(err.message);
      setAllAppointments([]);
    } finally {
      setIsLoading(false);
    }
  }, [statusFilter, currentPage, searchTerm, dateFilter]); // MODIFIED: Added dateFilter dependency

  useEffect(() => {
    const handler = setTimeout(() => {
      if (currentPage !== 1 && searchTerm !== '') {
        setCurrentPage(1);
      } else {
        fetchAppointments();
      }
    }, 300);
    return () => clearTimeout(handler);
  }, [searchTerm, fetchAppointments, currentPage]);

  useEffect(() => { fetchAppointments(); }, [currentPage, statusFilter, dateFilter]); // MODIFIED: Added dateFilter dependency

  const handleBookNewAppointment = async (bookingData: NewBookingData) => {
    try {
      const response = await fetch('/api/appointment', { method: 'POST', headers: { 'Content-Type': 'application/json' }, body: JSON.stringify(bookingData) });
      const result = await response.json();
      if (!response.ok || !result.success) throw new Error(result.message || 'Failed to book appointment.');
      toast.success('Appointment successfully booked!');
      setIsBookAppointmentModalOpen(false);
      fetchAppointments();
    } catch (err: any) {
      toast.error(err.message);
      throw err;
    }
  };

  const handleEditAppointment = (appointment: AppointmentWithCustomer) => {
    setSelectedAppointmentForEdit(appointment);
    setIsEditModalOpen(true);
  };

  const handleUpdateAppointment = async (appointmentId: string, updateData: any) => {
    try {
      const response = await fetch(`/api/appointment/${appointmentId}`, { method: 'PUT', headers: { 'Content-Type': 'application/json' }, body: JSON.stringify(updateData) });
      const result = await response.json();
      if (!response.ok || !result.success) throw new Error(result.message);
      toast.success('Appointment updated successfully!');
      setIsEditModalOpen(false);
      setSelectedAppointmentForEdit(null);
      if (updateData.status === 'Checked-Out') {
        setSelectedAppointmentForBilling(result.appointment);
        setIsBillingModalOpen(true);
      } else {
        fetchAppointments();
      }
    } catch (err: any)      {
      toast.error(err.message);
      throw err;
    }
  };

  const handleFinalizeBill = async (finalPayload: any) => {
    try {
      const response = await fetch(`/api/billing`, {
        method: 'POST',
        headers: { 'Content-Type': 'application/json' },
        body: JSON.stringify(finalPayload)
      });
      const result = await response.json();
      if (!response.ok || !result.success) {
        throw new Error(result.message || 'Failed to create invoice.');
      }
      toast.success('Payment completed successfully!');
      handleCloseBillingModal();
    } catch (err: any) {
      toast.error(err.message);
    }
  };

  const handleCloseBillingModal = () => { setIsBillingModalOpen(false); setSelectedAppointmentForBilling(null); fetchAppointments(); };
  const handleFilterChange = (newStatus: string) => { setCurrentPage(1); setStatusFilter(newStatus); };
  const canCreateAppointments = session && hasPermission(session.user.role.permissions, PERMISSIONS.APPOINTMENTS_CREATE);
  const canUpdateAppointments = session && hasPermission(session.user.role.permissions, PERMISSIONS.APPOINTMENTS_UPDATE);
  const goToPage = (page: number) => { if (page >= 1 && page <= totalPages) setCurrentPage(page); };

  return (
    <div className="bg-gray-50/50 ">
      <div className="flex justify-between items-center mb-8">
        <h1 className="text-3xl font-bold">Appointments</h1>
        {canCreateAppointments && (<button onClick={() => setIsBookAppointmentModalOpen(true)} className="px-4 py-2.5 bg-black text-white rounded-lg flex items-center gap-2 hover:bg-gray-800"><PlusIcon className="h-5 w-5" /><span>Book Appointment</span></button>)}
      </div>
      {/* MODIFIED: Added Date Filter buttons and adjusted layout */}
      <div className="mb-6 flex flex-col md:flex-row items-center gap-4">
        <div className="flex-grow w-full md:w-auto"><input type="text" placeholder="Search by client or stylist..." value={searchTerm} onChange={(e) => setSearchTerm(e.target.value)} className="w-full p-3 border border-gray-200 rounded-lg focus:outline-none focus:ring-2 focus:ring-black/10" /></div>
        
        {/* NEW: Date filter button group */}
        <div className="flex items-center space-x-1 bg-gray-100 p-1 rounded-lg">
          <button
            onClick={() => { setDateFilter('all'); setCurrentPage(1); }}
            className={`px-3 py-1.5 text-sm font-medium rounded-md transition-colors whitespace-nowrap ${dateFilter === 'all' ? 'bg-white text-black shadow-sm' : 'text-gray-600 hover:bg-gray-200'}`}
          >
            All Time
          </button>
          <button
            onClick={() => { setDateFilter('today'); setCurrentPage(1); }}
            className={`px-3 py-1.5 text-sm font-medium rounded-md transition-colors whitespace-nowrap ${dateFilter === 'today' ? 'bg-white text-black shadow-sm' : 'text-gray-600 hover:bg-gray-200'}`}
          >
            Today
          </button>
        </div>

        <div className="flex items-center space-x-1 bg-gray-100 p-1 rounded-lg w-full md:w-auto overflow-x-auto">{['All', 'Appointment', 'Checked-In', 'Checked-Out', 'Paid', 'Cancelled'].map((status) => (<button key={status} onClick={() => handleFilterChange(status)} className={`px-3 py-1.5 text-sm font-medium rounded-md transition-colors whitespace-nowrap ${statusFilter === status ? 'bg-white text-black shadow-sm' : 'text-gray-600 hover:bg-gray-200'}`}>{status}</button>))}</div>
      </div>
      <div className="bg-white rounded-xl shadow-sm overflow-hidden">
        {isLoading && (<div className="p-10 text-center text-gray-500">Loading appointments...</div>)}
        {!isLoading && allAppointments.length === 0 && (<div className="p-10 text-center text-gray-500">{searchTerm || statusFilter !== 'All' || dateFilter !== 'all' ? 'No appointments match criteria.' : 'No appointments scheduled.'}</div>)}
        {!isLoading && allAppointments.length > 0 && (
          <div className="overflow-x-auto">
            <table className="w-full text-sm text-left">
              <thead className="text-xs text-gray-700 uppercase bg-gray-50">
                <tr>
                  <th className="px-6 py-3">Appointment Date & Time</th>
                  <th className="px-6 py-3">Client</th>
                  <th className="px-6 py-3">Service(s)</th>
                  <th className="px-6 py-3">Stylist</th>
                  <th className="px-6 py-3">Booking Time</th>
                  <th className="px-6 py-3">Type</th>
                  <th className="px-2 py-3 text-center">Status</th>
                  <th className="px-6 py-3">Amount</th>
                  <th className="px-6 py-3">Staff</th>
                  <th className="px-6 py-3 text-right">Actions</th>
                </tr>
              </thead>
              <tbody>
                {allAppointments.map((appointment) => {
                  const customerName = appointment.customerId?.name || 'N/A';
                  const customerPhone = appointment.customerId?.phoneNumber || 'N/A';
                  const stylistName = appointment.stylistId?.name || 'N/A';
                  const serviceNames = Array.isArray(appointment.serviceIds) && appointment.serviceIds.length > 0 ? appointment.serviceIds.map((s) => s.name).join(', ') : 'N/A';
                  const billingStaffName = appointment.billingStaffId?.name || 'N/A';
                  const paymentSummary = appointment.paymentDetails ? Object.entries(appointment.paymentDetails).filter(([_, amount]) => amount > 0).map(([method, amount]) => `${method}: ₹${amount}`).join('<br />') || 'No payment' : '';
<<<<<<< HEAD
=======
                  
>>>>>>> 211dff86
                  const isEditable = !['Paid', 'Cancelled', 'No-Show'].includes(appointment.status);

                  return (
                    <tr key={appointment.id} className="bg-white border-b hover:bg-gray-50">
                      <td className="px-6 py-4">
                        <div>{formatDateIST(appointment.appointmentDateTime)}</div>
                        <div className="text-xs text-gray-500">{formatTimeIST(appointment.appointmentDateTime)}</div>
                      </td>
                      <td className="px-6 py-4 font-medium text-gray-900 whitespace-nowrap">
                        <div>{customerName}</div>
                        <div className="text-xs text-gray-500 font-normal">{customerPhone}</div>
                        {appointment.customerId?.isMembership && (<div className="text-xs text-yellow-600 font-semibold">Member</div>)}
                      </td>
                      <td className="px-6 py-4">{serviceNames}</td>
                      <td className="px-6 py-4"><div>{stylistName}</div></td>
                      <td className="px-6 py-4">
                        <div>{formatDateIST(appointment.createdAt)}</div>
                        <div className="text-xs text-gray-500">{formatTimeIST(appointment.createdAt)}</div>
                      </td>
                      <td className="px-6 py-4"><span className={`px-2 py-1 text-xs font-semibold rounded-full ${appointment.appointmentType === 'Online' ? 'bg-blue-100 text-blue-800' : 'bg-orange-100 text-orange-800'}`}>{appointment.appointmentType}</span></td>
<<<<<<< HEAD
                      <td className="px-2 py-4 text-center">
                        <span className={`px-2 py-1 text-xs font-semibold rounded-full whitespace-nowrap ${getStatusColor(appointment.status)}`}>{appointment.status}</span>
                      </td>
=======
                      
                      <td className="px-2 py-4 text-center">
                        <span className={`px-2 py-1 text-xs font-semibold rounded-full whitespace-nowrap ${getStatusColor(appointment.status)}`}>{appointment.status}</span>
                      </td>
                      
>>>>>>> 211dff86
                      <td className="px-6 py-4">
                        {appointment.finalAmount ? (
                          <div className="cursor-help" data-tooltip-id="app-tooltip" data-tooltip-html={`<b>Payment Split</b><br />${paymentSummary}`} data-tooltip-place="top">
                            <div className="font-semibold text-green-600">₹{appointment.finalAmount.toFixed(2)}</div>
                            {(appointment.membershipDiscount ?? 0) > 0 && (<div className="text-xs text-green-500">Saved ₹{appointment.membershipDiscount!.toFixed(2)}</div>)}
                          </div>
                        ) : (<span className="text-gray-400">-</span>)}
                      </td>
                      <td className="px-6 py-4">{billingStaffName}</td>
<<<<<<< HEAD
                      <td className="px-6 py-4 text-right">
                        <div className="flex items-center justify-end space-x-2">
                          {canUpdateAppointments ? (isEditable ? (<button onClick={() => handleEditAppointment(appointment)} className="px-3 py-1 text-xs font-semibold text-blue-800 bg-blue-100 rounded-full hover:bg-blue-200 flex items-center gap-1"><PencilIcon className="w-3 h-3" />Edit</button>) : (<span className="flex items-center gap-1.5 px-3 py-1 text-xs font-semibold text-green-800 bg-green-100 rounded-full"><CheckCircleIcon className="w-4 h-4" />Completed</span>)) : null}
=======
                      
                      <td className="px-6 py-4 text-right">
                        <div className="flex items-center justify-end space-x-2">
                          {canUpdateAppointments ? (
                            isEditable ? (
                              <button
                                onClick={() => handleEditAppointment(appointment)}
                                className="px-3 py-1 text-xs font-semibold text-blue-800 bg-blue-100 rounded-full hover:bg-blue-200 flex items-center gap-1"
                              >
                                <PencilIcon className="w-3 h-3" />
                                Edit
                              </button>
                            ) : (
                              <>
                                <span className="flex items-center gap-1.5 px-3 py-1 text-xs font-semibold text-green-800 bg-green-100 rounded-full">
                                  <CheckCircleIcon className="w-4 h-4" />
                                  Completed
                                </span>
                                <button
                                  onClick={() => handleEditAppointment(appointment)}
                                  className="px-3 py-1 text-xs font-semibold text-blue-800 bg-blue-100 rounded-full hover:bg-blue-200 flex items-center gap-1"
                                >
                                  <PencilIcon className="w-3 h-3" />
                                  Edit
                                </button>
                              </>
                            )
                          ) : null}
>>>>>>> 211dff86
                        </div>
                      </td>
                    </tr>
                  );
                })}
              </tbody>
            </table>
          </div>
        )}
      </div>

      {totalPages > 1 && (<div className="px-6 py-4 border-t flex items-center justify-center space-x-2 text-sm"><button onClick={() => goToPage(currentPage - 1)} disabled={currentPage <= 1 || isLoading} className="px-3 py-1 border rounded-md disabled:opacity-50 flex items-center"><ChevronLeftIcon className="h-4 w-4 mr-1" />Previous</button><span>Page <b>{currentPage}</b> of <b>{totalPages}</b></span><button onClick={() => goToPage(currentPage + 1)} disabled={currentPage >= totalPages || isLoading} className="px-3 py-1 border rounded-md disabled:opacity-50 flex items-center">Next<ChevronRightIcon className="h-4 w-4 ml-1" /></button></div>)}
      <BookAppointmentForm isOpen={isBookAppointmentModalOpen} onClose={() => setIsBookAppointmentModalOpen(false)} onBookAppointment={handleBookNewAppointment} />
      <EditAppointmentForm isOpen={isEditModalOpen} onClose={() => { setIsEditModalOpen(false); setSelectedAppointmentForEdit(null); }} appointment={selectedAppointmentForEdit} onUpdateAppointment={handleUpdateAppointment} />
      {selectedAppointmentForBilling && isBillingModalOpen && (<BillingModal isOpen={isBillingModalOpen} onClose={handleCloseBillingModal} appointment={selectedAppointmentForBilling} customer={selectedAppointmentForBilling.customerId} stylist={selectedAppointmentForBilling.stylistId} onFinalizeAndPay={handleFinalizeBill} />)}

      <Tooltip id="app-tooltip" variant="dark" style={{ backgroundColor: '#2D3748', color: '#FFF', borderRadius: '6px', padding: '4px 8px', fontSize: '12px' }} />
    </div>
  );
}<|MERGE_RESOLUTION|>--- conflicted
+++ resolved
@@ -252,10 +252,6 @@
                   const serviceNames = Array.isArray(appointment.serviceIds) && appointment.serviceIds.length > 0 ? appointment.serviceIds.map((s) => s.name).join(', ') : 'N/A';
                   const billingStaffName = appointment.billingStaffId?.name || 'N/A';
                   const paymentSummary = appointment.paymentDetails ? Object.entries(appointment.paymentDetails).filter(([_, amount]) => amount > 0).map(([method, amount]) => `${method}: ₹${amount}`).join('<br />') || 'No payment' : '';
-<<<<<<< HEAD
-=======
-                  
->>>>>>> 211dff86
                   const isEditable = !['Paid', 'Cancelled', 'No-Show'].includes(appointment.status);
 
                   return (
@@ -276,17 +272,9 @@
                         <div className="text-xs text-gray-500">{formatTimeIST(appointment.createdAt)}</div>
                       </td>
                       <td className="px-6 py-4"><span className={`px-2 py-1 text-xs font-semibold rounded-full ${appointment.appointmentType === 'Online' ? 'bg-blue-100 text-blue-800' : 'bg-orange-100 text-orange-800'}`}>{appointment.appointmentType}</span></td>
-<<<<<<< HEAD
                       <td className="px-2 py-4 text-center">
                         <span className={`px-2 py-1 text-xs font-semibold rounded-full whitespace-nowrap ${getStatusColor(appointment.status)}`}>{appointment.status}</span>
                       </td>
-=======
-                      
-                      <td className="px-2 py-4 text-center">
-                        <span className={`px-2 py-1 text-xs font-semibold rounded-full whitespace-nowrap ${getStatusColor(appointment.status)}`}>{appointment.status}</span>
-                      </td>
-                      
->>>>>>> 211dff86
                       <td className="px-6 py-4">
                         {appointment.finalAmount ? (
                           <div className="cursor-help" data-tooltip-id="app-tooltip" data-tooltip-html={`<b>Payment Split</b><br />${paymentSummary}`} data-tooltip-place="top">
@@ -296,40 +284,9 @@
                         ) : (<span className="text-gray-400">-</span>)}
                       </td>
                       <td className="px-6 py-4">{billingStaffName}</td>
-<<<<<<< HEAD
                       <td className="px-6 py-4 text-right">
                         <div className="flex items-center justify-end space-x-2">
                           {canUpdateAppointments ? (isEditable ? (<button onClick={() => handleEditAppointment(appointment)} className="px-3 py-1 text-xs font-semibold text-blue-800 bg-blue-100 rounded-full hover:bg-blue-200 flex items-center gap-1"><PencilIcon className="w-3 h-3" />Edit</button>) : (<span className="flex items-center gap-1.5 px-3 py-1 text-xs font-semibold text-green-800 bg-green-100 rounded-full"><CheckCircleIcon className="w-4 h-4" />Completed</span>)) : null}
-=======
-                      
-                      <td className="px-6 py-4 text-right">
-                        <div className="flex items-center justify-end space-x-2">
-                          {canUpdateAppointments ? (
-                            isEditable ? (
-                              <button
-                                onClick={() => handleEditAppointment(appointment)}
-                                className="px-3 py-1 text-xs font-semibold text-blue-800 bg-blue-100 rounded-full hover:bg-blue-200 flex items-center gap-1"
-                              >
-                                <PencilIcon className="w-3 h-3" />
-                                Edit
-                              </button>
-                            ) : (
-                              <>
-                                <span className="flex items-center gap-1.5 px-3 py-1 text-xs font-semibold text-green-800 bg-green-100 rounded-full">
-                                  <CheckCircleIcon className="w-4 h-4" />
-                                  Completed
-                                </span>
-                                <button
-                                  onClick={() => handleEditAppointment(appointment)}
-                                  className="px-3 py-1 text-xs font-semibold text-blue-800 bg-blue-100 rounded-full hover:bg-blue-200 flex items-center gap-1"
-                                >
-                                  <PencilIcon className="w-3 h-3" />
-                                  Edit
-                                </button>
-                              </>
-                            )
-                          ) : null}
->>>>>>> 211dff86
                         </div>
                       </td>
                     </tr>
