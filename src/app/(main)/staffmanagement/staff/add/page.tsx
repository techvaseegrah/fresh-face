--- conflicted
+++ resolved
@@ -331,10 +331,6 @@
           </div>
           <div>
             <IconLabel htmlFor="phone" icon={<Phone size={14} className="text-gray-500" />} text="Phone Number*"/>
-<<<<<<< HEAD
-            {/* --- MODIFIED: Added maxLength --- */}
-=======
->>>>>>> f8b2a9ef
             <input id="phone" name="phone" type="tel" required maxLength={10} value={formData.phone} onChange={handleInputChange} className="w-full rounded-md border border-gray-300 px-3 py-2 text-black focus:outline-none focus:ring-1 focus:ring-black focus:border-black disabled:bg-gray-100" disabled={isSubmitting}/>
           </div>
           <div>
