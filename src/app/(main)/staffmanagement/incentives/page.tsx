'use client';

import React, { useState, useEffect, useMemo } from 'react';
import { toast } from 'react-toastify';
import { Settings, Search, ChevronLeft, ChevronRight, Edit, Download, Users, RefreshCw, Star, ArrowUp, ArrowDown } from 'lucide-react';
import Card from '@/components/ui/Card';
import Button from '@/components/ui/Button';
import { useSession } from 'next-auth/react';
import { PERMISSIONS, hasPermission } from '@/lib/permissions';

import IncentiveSettingsModal from '@/components/IncentiveSettingsModal';
import IncentiveResultsModal from '@/components/IncentiveResultsModal';
import EditWeekModal from '@/components/EditWeekModal';

import jsPDF from 'jspdf';
import autoTable from 'jspdf-autotable';
import { HookData } from 'jspdf-autotable';
import * as XLSX from 'xlsx';
import { saveAs } from 'file-saver';

const toLocalDateString = (date: Date): string => {
  const year = date.getFullYear();
  const month = String(date.getMonth() + 1).padStart(2, '0');
  const day = String(date.getDate()).padStart(2, '0');
  return `${year}-${month}-${day}`;
};

interface StaffMember {
  id: string;
  name: string;
}
interface IncentiveData {
    [staffId: string]: {
        [date: string]: {
            incentive: number;
            sales: number;
            isTargetMet: boolean;
            customerCount: number;
        };
    };
}

export default function IncentivesPage() {
  const { data: session } = useSession();
  const currentTenantId = session?.user?.tenantId;
  const canManageIncentives = useMemo(() => hasPermission(session?.user?.role?.permissions || [], PERMISSIONS.STAFF_INCENTIVES_MANAGE), [session]);

  const [staffList, setStaffList] = useState<StaffMember[]>([]);
  const [incentiveData, setIncentiveData] = useState<IncentiveData>({});
  const [currentWeekStart, setCurrentWeekStart] = useState(() => {
    const today = new Date();
    const day = today.getDay();
    const diff = today.getDate() - day + (day === 0 ? -6 : 1);
    const startDate = new Date(today.setDate(diff));
    startDate.setHours(0, 0, 0, 0);
    return startDate;
  });

  const [isLoadingStaff, setIsLoadingStaff] = useState(true);
  const [loading, setLoading] = useState(true);
  const [searchTerm, setSearchTerm] = useState('');
  const [refetchTrigger, setRefetchTrigger] = useState(0);

  const [isSettingsModalOpen, setIsSettingsModalOpen] = useState(false);
  const [isDetailsModalOpen, setIsDetailsModalOpen] = useState(false);
  const [isEditModalOpen, setIsEditModalOpen] = useState(false);
  const [selectedDayData, setSelectedDayData] = useState<any>(null);
  const [selectedStaffForEdit, setSelectedStaffForEdit] = useState<StaffMember | null>(null);

  const weekDays = useMemo(() =>
    Array.from({ length: 7 }).map((_, i) => {
      const day = new Date(currentWeekStart);
      day.setDate(currentWeekStart.getDate() + i);
      return day;
    }), [currentWeekStart]);

  const filteredStaff = useMemo(() =>
    staffList.filter(staff => staff.name.toLowerCase().includes(searchTerm.toLowerCase())),
    [staffList, searchTerm]);

  useEffect(() => {
    const fetchStaff = async () => {
      if (!currentTenantId) {
        setIsLoadingStaff(false);
        return;
      }
      setIsLoadingStaff(true);
      try {
        const headers = new Headers({ 'X-Tenant-ID': currentTenantId });
        const res = await fetch('/api/staff?action=list', { headers });
        const result = await res.json();
        if (res.ok) {
          setStaffList(result.data.map((s: any) => ({ id: s.id, name: s.name })));
        } else {
          toast.error("Failed to fetch staff list.");
          setStaffList([]);
        }
      } catch (error) {
        toast.error("Network error fetching staff.");
        setStaffList([]);
      } finally {
        setIsLoadingStaff(false);
      }
    };
    fetchStaff();
  }, [currentTenantId]);

  useEffect(() => {
    if (!currentTenantId || staffList.length === 0) {
      setLoading(false);
      return;
    }
    setLoading(true);

    const startDate = toLocalDateString(weekDays[0]);
    const endDate = toLocalDateString(weekDays[6]);

    const fetchIncentives = async () => {
      try {
        const headers = new Headers({ 'X-Tenant-ID': currentTenantId });
        const res = await fetch(`/api/incentives/summary?startDate=${startDate}&endDate=${endDate}`, { headers });
        const result = await res.json();
        if (res.ok) {
          setIncentiveData(result.data);
        } else {
          toast.error("Failed to load incentive data.");
        }
      } catch (error) {
        toast.error("Network error loading incentive data.");
      } finally {
        setLoading(false);
      }
    };
    fetchIncentives();
  }, [currentTenantId, staffList, currentWeekStart, refetchTrigger]);

    useEffect(() => {
    const handleFocus = () => {
      toast.info("Refreshing data...");
      setRefetchTrigger(prev => prev + 1);
    };
    window.addEventListener('focus', handleFocus);
    return () => {
      window.removeEventListener('focus', handleFocus);
    };
  }, []);

  const changeWeek = (direction: 'prev' | 'next') => {
    setCurrentWeekStart(prevDate => {
      const newDate = new Date(prevDate);
      newDate.setDate(prevDate.getDate() + (direction === 'prev' ? -7 : 7));
      return newDate;
    });
  };

  const handleViewDayDetails = async (staffId: string, date: Date) => {
    if (!currentTenantId) return;
    toast.info("Fetching details...");
    try {
        const dateString = toLocalDateString(date);
        const headers = new Headers({ 'X-Tenant-ID': currentTenantId });
        const res = await fetch(`/api/incentives/calculation/${staffId}?date=${dateString}`, { headers });
        const data = await res.json();
        if (res.ok) {
            setSelectedDayData(data);
            setIsDetailsModalOpen(true);
        } else {
            toast.error(data.message || 'Could not fetch details.');
        }
    } catch (error) {
        toast.error('Network error fetching details.');
    }
  };

  const handleOpenEditModal = (staff: StaffMember) => {
      setSelectedStaffForEdit(staff);
      setIsEditModalOpen(true);
  };

  const handleSaveEdits = () => {
    setIsEditModalOpen(false);
    setRefetchTrigger(prev => prev + 1);
  };

  const handleDownloadPDF = () => {
    const doc = new jsPDF();
    const tableColumn = ["Staff Name", ...weekDays.map(day => day.toLocaleDateString('en-US', { weekday: 'short', day: 'numeric' })), "Weekly Total"];
    const tableRows: (string | number)[][] = [];
    filteredStaff.forEach(staff => {
        let weeklyTotal = 0;
        const rowData = [staff.name];
        weekDays.forEach(day => {
            const dateString = toLocalDateString(day);
            const incentive = incentiveData[staff.id]?.[dateString]?.incentive ?? 0;
            rowData.push(`₹${incentive.toFixed(0)}`);
            weeklyTotal += incentive;
        });
        rowData.push(`₹${weeklyTotal.toFixed(0)}`);
        tableRows.push(rowData);
    });
    autoTable(doc, {
        head: [tableColumn], body: tableRows,
        didDrawPage: (data: HookData) => { doc.text(`Incentive Report: ${weekDays[0].toLocaleDateString()} - ${weekDays[6].toLocaleDateString()}`, data.settings.margin.left, 15); },
        styles: { halign: 'center' }, headStyles: { fillColor: '#34495E' },
<<<<<<< HEAD
        columnStyles: { 0: { halign: 'left', cellWidth: 45 }, 8: { fontStyle: 'bold' as 'bold' } }
=======
        columnStyles: { 0: { halign: 'left', cellWidth: 45 }, 8: { fontStyle: 'bold' } }
>>>>>>> ae868c97
    });
    doc.save(`incentive_report_${toLocalDateString(weekDays[0])}_${toLocalDateString(weekDays[6])}.pdf`);
  };

  const handleDownloadExcel = () => {
    const worksheetData: any[][] = [["Staff Name", ...weekDays.map(day => day.toLocaleDateString('en-US', { weekday: 'short', day: 'numeric', month: 'short' })), "Weekly Total"]];
    filteredStaff.forEach(staff => {
        const rowData: (string | number)[] = [staff.name];
        let total = 0;
        weekDays.forEach(day => {
            const dateString = toLocalDateString(day);
            const incentive = incentiveData[staff.id]?.[dateString]?.incentive ?? 0;
            rowData.push(incentive);
            total += incentive;
        });
        rowData.push(total);
        worksheetData.push(rowData);
    });
    const worksheet = XLSX.utils.aoa_to_sheet(worksheetData);
    const workbook = XLSX.utils.book_new();
    XLSX.utils.book_append_sheet(workbook, worksheet, "Incentives");
    const excelBuffer = XLSX.write(workbook, { bookType: 'xlsx', type: 'array' });
    const data = new Blob([excelBuffer], { type: 'application/octet-stream' });
    saveAs(data, `incentive_report_${toLocalDateString(weekDays[0])}_${toLocalDateString(weekDays[6])}.xlsx`);
  };

  return (
    <div className="min-h-screen bg-slate-50 text-slate-800 p-4 md:p-8">
      {isSettingsModalOpen && currentTenantId && <IncentiveSettingsModal onClose={() => setIsSettingsModalOpen(false)} tenantId={currentTenantId} />}
      {isDetailsModalOpen && <IncentiveResultsModal data={selectedDayData} onClose={() => setIsDetailsModalOpen(false)} />}
      {isEditModalOpen && selectedStaffForEdit && <EditWeekModal staff={selectedStaffForEdit} weekDays={weekDays} onClose={() => setIsEditModalOpen(false)} onSave={handleSaveEdits} tenantId={currentTenantId!} />}

      <header className="mb-8">
        <div className="flex flex-wrap justify-between items-center gap-4">
            <div>
                <h1 className="text-4xl font-bold text-slate-900">Incentive Management</h1>
                <p className="text-slate-500 mt-2">Automated sales tracking from billing. Click any day to view detailed performance.</p>
            </div>
            <div className="flex items-center gap-3">
                {canManageIncentives && (<Button onClick={() => setIsSettingsModalOpen(true)} variant="outline" className="flex items-center gap-2"><Settings size={16} /> Manage Rules</Button>)}
                <Button onClick={() => setRefetchTrigger(prev => prev + 1)} variant="outline" className="flex items-center gap-2"><RefreshCw size={16} className={loading ? 'animate-spin' : ''} /> Refresh</Button>
                <Button onClick={handleDownloadPDF} variant="outline" className="flex items-center gap-2"><Download size={16} /> PDF</Button>
                <Button onClick={handleDownloadExcel} variant="outline" className="flex items-center gap-2"><Download size={16} /> Excel</Button>
            </div>
        </div>
      </header>

      <Card className="mb-8 p-4 rounded-2xl">
        <div className="flex flex-wrap justify-between items-center gap-4">
          <div className="relative flex-grow max-w-md">
            <Search className="absolute left-4 top-1/2 -translate-y-1/2 text-slate-400" size={20} />
            <input type="text" placeholder="Search by staff name..." value={searchTerm} onChange={(e) => setSearchTerm(e.target.value)} className="w-full pl-12 p-3 border rounded-xl bg-white text-slate-900 focus:ring-2 focus:ring-indigo-500 transition-shadow" />
          </div>
          <div className="flex items-center gap-3 font-semibold text-slate-700">
            <Button variant="outline" onClick={() => changeWeek('prev')}><ChevronLeft size={20} /></Button>
            <span className="text-center w-60 text-lg">{weekDays[0].toLocaleDateString('en-US', { month: 'short', day: 'numeric' })} - {weekDays[6].toLocaleDateString('en-US', { month: 'short', day: 'numeric', year: 'numeric' })}</span>
            <Button variant="outline" onClick={() => changeWeek('next')}><ChevronRight size={20} /></Button>
          </div>
        </div>
      </Card>

      {isLoadingStaff ? (
        <div className="text-center p-16 text-slate-500">Loading Staff...</div>
      ) : staffList.length === 0 ? (
        <div className="text-center p-16 text-slate-500">No staff members found. Add staff to begin.</div>
      ) : loading ? (
        <div className="text-center p-16 text-slate-500">Loading Incentive Data...</div>
      ) : (
        <div className="space-y-8">
          {filteredStaff.map(staff => (
            <Card key={staff.id} className="overflow-hidden shadow-lg hover:shadow-xl transition-shadow duration-300 rounded-2xl">
              <div className="p-5 flex justify-between items-center bg-white border-b-4 border-amber-400">
                <h2 className="text-2xl font-bold text-slate-800">{staff.name}</h2>
                {canManageIncentives && (<Button variant="ghost" size="sm" className="flex items-center gap-2 text-indigo-600 hover:text-indigo-800" onClick={() => handleOpenEditModal(staff)}><Edit size={16}/> Edit Week Reviews</Button>)}
              </div>
              <div className="grid grid-cols-1 md:grid-cols-7 bg-white">
                {weekDays.map(day => {
                  const dateString = toLocalDateString(day);
                  const dayData = incentiveData[staff.id]?.[dateString];
                  const incentiveAmount = dayData?.incentive ?? 0;
                  const targetMet = dayData?.isTargetMet ?? false;
                  const customerCount = dayData?.customerCount ?? 0;

                  return (
                    <div key={dateString} className="text-center p-4 border-t md:border-t-0 md:border-l border-slate-100 cursor-pointer transition-all duration-300 hover:bg-indigo-50" onClick={() => handleViewDayDetails(staff.id, day)}>
                      <p className="font-semibold text-sm text-slate-500">{day.toLocaleDateString('en-US', { weekday: 'short' }).toUpperCase()}</p>
                      <p className="text-2xl font-bold text-slate-800">{day.getDate()}</p>
                      <div className={`mt-3 font-bold text-3xl ${targetMet ? 'text-green-500' : 'text-slate-700'}`}>
                        ₹{incentiveAmount.toFixed(0)}
                      </div>
                      <div className={`mt-2 flex items-center justify-center gap-2 text-sm font-semibold ${incentiveAmount > 0 ? 'text-green-600' : 'text-red-600'}`}>
                        {incentiveAmount > 0 ? <Star size={14} className="fill-current" /> : <ArrowDown size={14} />}
                        <span>{incentiveAmount > 0 ? "Incentive Earned" : "No Incentive"}</span>
                      </div>
                      <div className="mt-3 flex items-center justify-center gap-2 text-xs text-slate-400">
                        <Users size={14} />
                        <span>{customerCount} Customers</span>
                      </div>
                    </div>
                  );
                })}
              </div>
            </Card>
          ))}
        </div>
      )}
    </div>
  );
}<|MERGE_RESOLUTION|>--- conflicted
+++ resolved
@@ -202,11 +202,7 @@
         head: [tableColumn], body: tableRows,
         didDrawPage: (data: HookData) => { doc.text(`Incentive Report: ${weekDays[0].toLocaleDateString()} - ${weekDays[6].toLocaleDateString()}`, data.settings.margin.left, 15); },
         styles: { halign: 'center' }, headStyles: { fillColor: '#34495E' },
-<<<<<<< HEAD
-        columnStyles: { 0: { halign: 'left', cellWidth: 45 }, 8: { fontStyle: 'bold' as 'bold' } }
-=======
         columnStyles: { 0: { halign: 'left', cellWidth: 45 }, 8: { fontStyle: 'bold' } }
->>>>>>> ae868c97
     });
     doc.save(`incentive_report_${toLocalDateString(weekDays[0])}_${toLocalDateString(weekDays[6])}.pdf`);
   };
