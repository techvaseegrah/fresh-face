--- conflicted
+++ resolved
@@ -1,18 +1,10 @@
-<<<<<<< HEAD
-// /app/admin/roles/page.tsx
-=======
 // /app/admin/roles/page.tsx - FINAL VERSION WITH "canHandleBilling" FEATURE
->>>>>>> 5e349a0a
 'use client';
 
 import { useState, useEffect, useCallback, useMemo } from 'react';
 import { useSession, getSession } from 'next-auth/react';
 import { hasPermission, PERMISSIONS, ALL_PERMISSIONS, PermissionInfo } from '@/lib/permissions';
-<<<<<<< HEAD
-import EditRoleModal from '@/components/EditRoleModal';
-=======
 import EditRoleModal from '@/components/EditRoleModal'; // Assuming modal is moved to a components subfolder
->>>>>>> 5e349a0a
 import { PencilIcon, TrashIcon } from 'lucide-react';
 import { toast } from 'react-toastify';
 
@@ -50,10 +42,7 @@
   const canUpdate = session && hasPermission(session.user.role.permissions, PERMISSIONS.ROLES_UPDATE);
   const canDelete = session && hasPermission(session.user.role.permissions, PERMISSIONS.ROLES_DELETE);
 
-<<<<<<< HEAD
-=======
   // --- Security Logic (No changes needed here) ---
->>>>>>> 5e349a0a
   const loggedInUserPermissions = useMemo(() => session?.user?.role?.permissions || [], [session]);
 
   const grantablePermissions = useMemo((): PermissionInfo[] => {
@@ -75,14 +64,10 @@
       return acc;
     }, {} as Record<string, PermissionInfo[]>);
   }, [grantablePermissions]);
-<<<<<<< HEAD
-
-=======
   // --- End of Security Logic ---
 
 
   // --- Data Fetching and Handlers (Only one small change needed) ---
->>>>>>> 5e349a0a
   const tenantFetch = useCallback(async (url: string, options: RequestInit = {}) => {
     const currentSession = await getSession();
     const headers = {
@@ -354,42 +339,6 @@
                 {/* Permissions Section */}
                 <div>
                   <label className="block text-sm font-medium text-gray-700 mb-3">Permissions</label>
-<<<<<<< HEAD
-                  
-                  <div className="mb-4 p-3 bg-gray-50 rounded-lg">
-                    <label className="flex items-center font-semibold text-gray-800">
-                      <input
-                        type="checkbox"
-                        className="h-4 w-4 text-indigo-600 focus:ring-indigo-500 border-gray-300 rounded"
-                        onChange={(e) => handleMasterSelectAll(e.target.checked)}
-                        checked={grantablePermissions.length > 0 && newRole.permissions.length === grantablePermissions.length}
-                      />
-                      <span className="ml-2">Select All Permissions</span>
-                    </label>
-                  </div>
-                  
-                  <div className="space-y-4 max-h-80 overflow-y-auto pr-2">
-                    {Object.entries(grantableGroupedPermissions).map(([category, permissions]) => {
-                      const categoryPermissionIds = permissions.map(p => p.permission);
-                      const selectedInCategoryCount = categoryPermissionIds.filter(p => newRole.permissions.includes(p)).length;
-                      const areAllInCategorySelected = selectedInCategoryCount === categoryPermissionIds.length;
-                      const areSomeInCategorySelected = selectedInCategoryCount > 0 && !areAllInCategorySelected;
-
-                      return (
-                        <div key={category} className="border rounded-lg p-4">
-                          <div className="flex justify-between items-center mb-3 pb-2 border-b">
-                            <h4 className="font-medium text-gray-900">{category}</h4>
-                            
-                            <label className="flex items-center text-sm font-medium text-indigo-600">
-                               <input
-                                type="checkbox"
-                                className="h-4 w-4 text-indigo-600 focus:ring-indigo-500 border-gray-300 rounded"
-                                onChange={(e) => handleCategorySelectAll(permissions, e.target.checked)}
-                                checked={areAllInCategorySelected}
-                                ref={el => { if (el) el.indeterminate = areSomeInCategorySelected; }}
-                              />
-                              <span className="ml-2">Select All</span>
-=======
                   <div className="space-y-4 max-h-96 overflow-y-auto">
                     {Object.entries(grantableGroupedPermissions).map(([category, permissions]) => (
                       <div key={category} className="border rounded-lg p-4">
@@ -399,21 +348,11 @@
                             <label key={perm.permission} className="flex items-center">
                               <input type="checkbox" checked={newRole.permissions.includes(perm.permission)} onChange={() => togglePermission(perm.permission)} className="h-4 w-4 text-indigo-600 focus:ring-indigo-500 border-gray-300 rounded" />
                               <span className="ml-2 text-sm text-gray-700">{perm.description}</span>
->>>>>>> 5e349a0a
                             </label>
-                          </div>
-                          
-                          <div className="grid grid-cols-1 md:grid-cols-2 gap-2">
-                            {permissions.map((perm) => (
-                              <label key={perm.permission} className="flex items-center">
-                                <input type="checkbox" checked={newRole.permissions.includes(perm.permission)} onChange={() => togglePermission(perm.permission)} className="h-4 w-4 text-indigo-600 focus:ring-indigo-500 border-gray-300 rounded" />
-                                <span className="ml-2 text-sm text-gray-700">{perm.description}</span>
-                              </label>
-                            ))}
-                          </div>
+                          ))}
                         </div>
-                      );
-                    })}
+                      </div>
+                    ))}
                   </div>
                 </div>
 
@@ -429,10 +368,7 @@
       )}
 
        {showEditModal && editingRole && (
-<<<<<<< HEAD
-=======
         // <<< CHANGE 6: PASS THE SECURE PERMISSIONS LIST TO THE MODAL >>>
->>>>>>> 5e349a0a
         <EditRoleModal 
             isOpen={showEditModal} 
             onClose={() => { setShowEditModal(false); setEditingRole(null); }} 
