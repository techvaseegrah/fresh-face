<<<<<<< HEAD
// app/api/stylists/route.ts
import { NextResponse } from 'next/server';
import connectToDatabase from '@/lib/mongodb';
import Stylist from '@/models/stylist';

export async function GET(req: Request) {
  try {
    await connectToDatabase();
    
    const stylists = await Stylist.find({}).sort({ name: 1 });
    return NextResponse.json({ success: true, stylists });
  } catch (error: any) {
    console.error('API Error fetching stylists:', error);
    return NextResponse.json({ success: false, message: 'Failed to fetch stylists' }, { status: 500 });
=======
import { NextRequest, NextResponse } from 'next/server';
import dbConnect from '@/lib/dbConnect';
import Stylist, { IStylist } from '@/models/Stylist';

// GET: Fetch all stylists
export async function GET() {
  await dbConnect();
  try {
    const stylists = await Stylist.find({}).sort({ createdAt: -1 });
    return NextResponse.json({ success: true, data: stylists });
  } catch (error) {
    return NextResponse.json({ success: false, error: 'Server error' }, { status: 500 });
  }
}

// POST: Create a new stylist
export async function POST(req: NextRequest) {
  await dbConnect();
  try {
    const body: IStylist = await req.json();
    const stylist = await Stylist.create(body);
    return NextResponse.json({ success: true, data: stylist }, { status: 201 });
  } catch (error: any) {
    return NextResponse.json({ success: false, error: error.message }, { status: 400 });
  }
}

// PUT: Update an existing stylist
export async function PUT(req: NextRequest) {
  await dbConnect();
  const { searchParams } = new URL(req.url);
  const id = searchParams.get('id');

  if (!id) {
    return NextResponse.json({ success: false, error: 'Stylist ID not provided' }, { status: 400 });
  }

  try {
    const body: Partial<IStylist> = await req.json();
    const stylist = await Stylist.findByIdAndUpdate(id, body, {
      new: true,
      runValidators: true,
    });
    if (!stylist) {
      return NextResponse.json({ success: false, error: 'Stylist not found' }, { status: 404 });
    }
    return NextResponse.json({ success: true, data: stylist });
  } catch (error: any) {
    return NextResponse.json({ success: false, error: error.message }, { status: 400 });
  }
}


// DELETE: Delete a stylist
export async function DELETE(req: NextRequest) {
  await dbConnect();
  const { searchParams } = new URL(req.url);
  const id = searchParams.get('id');

  if (!id) {
    return NextResponse.json({ success: false, error: 'Stylist ID not provided' }, { status: 400 });
  }

  try {
    const deletedStylist = await Stylist.findByIdAndDelete(id);
    if (!deletedStylist) {
      return NextResponse.json({ success: false, error: 'Stylist not found' }, { status: 404 });
    }
    return NextResponse.json({ success: true, data: {} });
  } catch (error) {
    return NextResponse.json({ success: false, error: 'Server error' }, { status: 500 });
>>>>>>> cf128f18
  }
}<|MERGE_RESOLUTION|>--- conflicted
+++ resolved
@@ -1,19 +1,3 @@
-<<<<<<< HEAD
-// app/api/stylists/route.ts
-import { NextResponse } from 'next/server';
-import connectToDatabase from '@/lib/mongodb';
-import Stylist from '@/models/stylist';
-
-export async function GET(req: Request) {
-  try {
-    await connectToDatabase();
-    
-    const stylists = await Stylist.find({}).sort({ name: 1 });
-    return NextResponse.json({ success: true, stylists });
-  } catch (error: any) {
-    console.error('API Error fetching stylists:', error);
-    return NextResponse.json({ success: false, message: 'Failed to fetch stylists' }, { status: 500 });
-=======
 import { NextRequest, NextResponse } from 'next/server';
 import dbConnect from '@/lib/dbConnect';
 import Stylist, { IStylist } from '@/models/Stylist';
@@ -85,6 +69,5 @@
     return NextResponse.json({ success: true, data: {} });
   } catch (error) {
     return NextResponse.json({ success: false, error: 'Server error' }, { status: 500 });
->>>>>>> cf128f18
   }
 }