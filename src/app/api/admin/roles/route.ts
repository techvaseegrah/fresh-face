--- conflicted
+++ resolved
@@ -122,16 +122,6 @@
 
     return NextResponse.json({ success: true, role }, { status: 201 });
 
-<<<<<<< HEAD
-  } catch (error: any) {
-    if (error.code === 11000) {
-        const body = await req.json().catch(() => ({ name: 'unknown' })); // Avoid error if body is already read
-        return NextResponse.json({
-            success: false,
-            message: `Role with name '${body.name}' already exists in this salon (database conflict).`
-        }, { status: 409 });
-    }
-=======
   } catch (error) {
     if (error && typeof error === 'object' && 'code' in error && error.code === 11000) {
       const body = await req.json();
@@ -141,7 +131,6 @@
       }, { status: 409 });
     }
 
->>>>>>> 45670eaa
     console.error('Error creating role:', error);
     return NextResponse.json({ success: false, message: 'Internal server error' }, { status: 500 });
   }
