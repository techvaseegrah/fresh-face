--- conflicted
+++ resolved
@@ -60,11 +60,6 @@
   }
 }
 
-<<<<<<< HEAD
-
-// --- NEWLY ADDED AND CORRECTED DELETE FUNCTION ---
-=======
->>>>>>> 68936259
 export async function DELETE(
   req: NextRequest,
   { params }: { params: { roleId: string } }
