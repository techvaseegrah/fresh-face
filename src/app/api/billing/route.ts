<<<<<<< HEAD
// ===================================================================================
//  API ROUTE: /api/billing (Surgical Fix Applied)
// ===================================================================================
=======
// /api/billing/route.ts
>>>>>>> 6d437fc8

import { NextRequest, NextResponse } from 'next/server';
import connectToDatabase from '@/lib/mongodb';
import mongoose, { Document, Types } from 'mongoose';
import Appointment, { IAppointment } from '@/models/Appointment';
import Invoice, { IInvoice } from '@/models/invoice';
import Stylist from '@/models/Stylist';
import Customer, { ICustomer } from '@/models/customermodel';
import LoyaltyTransaction from '@/models/loyaltyTransaction';
import Setting from '@/models/Setting';
import Product, { IProduct } from '@/models/Product';
import User from '@/models/user';
import { InventoryManager, InventoryUpdate } from '@/lib/inventoryManager';
import { getTenantIdOrBail } from '@/lib/tenant';
import { whatsAppService } from '@/lib/whatsapp';
import { decrypt } from '@/lib/crypto';
import DailySale from '@/models/DailySale';
import IncentiveRule, { IIncentiveRule } from '@/models/IncentiveRule';
import { GiftCard } from '@/models/GiftCard';
import { GiftCardLog } from '@/models/GiftCardLog';
import CustomerPackage from '@/models/CustomerPackage';
import CustomerPackageLog from '@/models/CustomerPackageLog';
import PackageTemplate from '@/models/PackageTemplate';
import Staff from '@/models/staff';

const MEMBERSHIP_FEE_ITEM_ID = 'MEMBERSHIP_FEE_PRODUCT_ID';

const safeDecrypt = (data: string, fieldName: string): string => {
  if (!data) return '';
  if (!/^[0-9a-fA-F]{32,}/.test(data)) { return data; }
  try { return decrypt(data); } catch (e: any) { console.warn(`Decryption failed for ${fieldName}: ${e.message}. Using as plain text.`); return data; }
};

interface PopulatedInvoiceForReceipt extends Omit<IInvoice, 'customerId' | 'stylistId' | 'billingStaffId'> {
  customerId: ICustomer | null;
  stylistId: { name: string; } | null;
  billingStaffId: { name: string; } | null;
}

// ✅ FIX: The logic inside this function has been updated to be correct.
export async function recalculateAndSaveDailySale(
    { tenantId, staffIds, date, dbSession }:
    { tenantId: string, staffIds: string[], date: Date, dbSession: mongoose.ClientSession }
) {
    if (staffIds.length === 0) return;

    const dayStart = new Date(Date.UTC(date.getUTCFullYear(), date.getUTCMonth(), date.getUTCDate()));
    const dayEnd = new Date(Date.UTC(date.getUTCFullYear(), date.getUTCMonth(), date.getUTCDate(), 23, 59, 59, 999));

    // --- START OF THE FIX ---
    // 1. Find all appointments for the target date first.
    const appointmentsForDay = await Appointment.find({
        tenantId,
        appointmentDateTime: { $gte: dayStart, $lte: dayEnd }
    }).select('_id').session(dbSession).lean();

    const appointmentIdsForDay = appointmentsForDay.map(a => a._id);

    // 2. Now find all paid invoices linked to those specific appointments.
    // This correctly captures all relevant sales regardless of when the invoice was created or updated.
    const allInvoicesForDay = await Invoice.find({
        tenantId,
        appointmentId: { $in: appointmentIdsForDay },
        paymentStatus: 'Paid'
    }).session(dbSession).lean();
    // --- END OF THE FIX ---

    const dailyRule = await IncentiveRule.findOne({ type: 'daily', tenantId, createdAt: { $lte: dayEnd } }).sort({ createdAt: -1 }).session(dbSession).lean();
    const monthlyRule = await IncentiveRule.findOne({ type: 'monthly', tenantId, createdAt: { $lte: dayEnd } }).sort({ createdAt: -1 }).session(dbSession).lean();
    const packageRule = await IncentiveRule.findOne({ type: 'package', tenantId, createdAt: { $lte: dayEnd } }).sort({ createdAt: -1 }).session(dbSession).lean();
    const giftCardRule = await IncentiveRule.findOne({ type: 'giftCard', tenantId, createdAt: { $lte: dayEnd } }).sort({ createdAt: -1 }).session(dbSession).lean();

    const ruleSnapshot = {
        daily: dailyRule,
        monthly: monthlyRule,
        package: packageRule,
        giftCard: giftCardRule,
    };

    const salesByStaff = new Map<string, { serviceSale: number, productSale: number, packageSale: number, giftCardSale: number }>();
    const customersByStaff = new Map<string, Set<string>>();

    for (const invoice of allInvoicesForDay) {
        for (const item of (invoice.lineItems || [])) {
            if (!item.staffId) continue;
            const staffIdStr = item.staffId.toString();

            if (!salesByStaff.has(staffIdStr)) {
                salesByStaff.set(staffIdStr, { serviceSale: 0, productSale: 0, packageSale: 0, giftCardSale: 0 });
                customersByStaff.set(staffIdStr, new Set<string>());
            }

            const totals = salesByStaff.get(staffIdStr)!;
            if (item.itemType === 'service') totals.serviceSale += item.finalPrice;
            if (item.itemType === 'product') totals.productSale += item.finalPrice;
            if (item.itemType === 'package') totals.packageSale += item.finalPrice;
            if (item.itemType === 'gift_card') totals.giftCardSale += item.finalPrice;

            const customerSet = customersByStaff.get(staffIdStr);
            if (customerSet) {
                customerSet.add(invoice.customerId.toString());
            }
        }
    }

    const allStaffInvolved = [...new Set([...staffIds, ...Array.from(salesByStaff.keys())])];

    for (const staffId of allStaffInvolved) {
        const totals = salesByStaff.get(staffId) || { serviceSale: 0, productSale: 0, packageSale: 0, giftCardSale: 0 };
        const customerCount = customersByStaff.get(staffId)?.size || 0;

        await DailySale.findOneAndUpdate(
            { staff: staffId, date: dayStart, tenantId },
            {
                $set: {
                    serviceSale: totals.serviceSale,
                    productSale: totals.productSale,
                    packageSale: totals.packageSale,
                    giftCardSale: totals.giftCardSale,
                    customerCount: customerCount,
                    appliedRule: ruleSnapshot,
                    tenantId: tenantId
                },
                $setOnInsert: { reviewsWithName: 0, reviewsWithPhoto: 0 }
            },
            { new: true, upsert: true, setDefaultsOnInsert: true, session: dbSession }
        );
    }
}

// ===================================================================================
//  MAIN POST HANDLER (This remains unchanged)
// ===================================================================================
export async function POST(req: NextRequest) {
  // ... (The rest of your POST handler code is unchanged)
  const tenantId = getTenantIdOrBail(req);
  if (tenantId instanceof NextResponse) return tenantId;

  const dbSession = await mongoose.startSession();

  let createdInvoiceId: mongoose.Types.ObjectId | null = null;
  let pointsEarned = 0;
  const newlySoldPackages = [];
  const body = await req.json();
  const {
      appointmentId, customerId, stylistId, billingStaffId, items,
      serviceTotal, productTotal, subtotal, membershipDiscount, grandTotal,
      paymentDetails, notes, customerWasMember, membershipGrantedDuringBilling,
      manualDiscountType, manualDiscountValue, finalManualDiscountApplied,
      giftCardRedemption, packageRedemptions,
  } = body;

  try {
    dbSession.startTransaction();
    await connectToDatabase();

    const lineItemsWithTenantId = items.map((item: any) => ({ ...item, tenantId: tenantId, }));

    const totalPaidByMethods = Object.values(paymentDetails).reduce((sum: number, amount: unknown) => sum + (Number(amount) || 0), 0);
    const giftCardAmountPaid = giftCardRedemption?.amount || 0;
    const totalPaid = totalPaidByMethods + giftCardAmountPaid;
    if (Math.abs(totalPaid - grandTotal) > 0.01) { throw new Error(`Payment amount mismatch. Grand Total: ₹${grandTotal.toFixed(2)}, Paid: ₹${totalPaid.toFixed(2)}`); }

    if (giftCardRedemption && giftCardRedemption.cardId && giftCardRedemption.amount > 0) {
        const { cardId, amount } = giftCardRedemption;
        const giftCard = await GiftCard.findById(cardId).session(dbSession);
        if (!giftCard || giftCard.tenantId.toString() !== tenantId) { throw new Error("Applied gift card not found for this salon."); }
        if (giftCard.status !== 'active') { throw new Error(`Applied gift card is not active (status: ${giftCard.status}).`); }
        if (giftCard.currentBalance < amount) { throw new Error(`Insufficient gift card balance. Available: ${giftCard.currentBalance}, Tried to use: ${amount}.`); }
        giftCard.currentBalance -= amount;
        if (giftCard.currentBalance < 0.01) { giftCard.status = 'redeemed'; }
        await giftCard.save({ session: dbSession });
    }

    if (packageRedemptions && Array.isArray(packageRedemptions) && packageRedemptions.length > 0) {
      for (const redemption of packageRedemptions) {
        const { customerPackageId, redeemedItemId, redeemedItemType, quantityRedeemed } = redemption;
        const customerPackage = await CustomerPackage.findOne({ _id: customerPackageId, tenantId }).session(dbSession);
        if (!customerPackage) { throw new Error(`Package not found.`); }
        if (customerPackage.status !== 'active' || new Date() > customerPackage.expiryDate) {
            if (customerPackage.status === 'active') { customerPackage.status = 'expired'; await customerPackage.save({ session: dbSession }); }
            throw new Error(`Package redemption failed: The package is not active or has expired.`);
        }
        const itemToRedeem = customerPackage.remainingItems.find((item) => item.itemId.toString() === redeemedItemId && item.itemType === redeemedItemType);
        if (!itemToRedeem || itemToRedeem.remainingQuantity < quantityRedeemed) { throw new Error(`Package redemption failed: Insufficient quantity for item ${redeemedItemId}.`); }
        itemToRedeem.remainingQuantity -= quantityRedeemed;
        if (customerPackage.remainingItems.every(item => item.remainingQuantity === 0)) { customerPackage.status = 'completed'; }
        await customerPackage.save({ session: dbSession });
      }
    }

    const packageItemsToSell = items.filter((item: any) => item.itemType === 'package');
    for (const packageItem of packageItemsToSell) {
      const packageTemplateId = packageItem.itemId;
      const purchasePrice = packageItem.finalPrice;
      const template = await PackageTemplate.findById(packageTemplateId).session(dbSession).lean();
      if (!template || !template.isActive) { throw new Error(`The package "${packageItem.name}" is no longer available for sale.`); }
      const purchaseDate = new Date();
      const expiryDate = new Date(purchaseDate);
      expiryDate.setDate(expiryDate.getDate() + template.validityInDays);
      const remainingItems = template.items.map(item => ({ itemType: item.itemType, itemId: item.itemId, totalQuantity: item.quantity, remainingQuantity: item.quantity, }));

      const staffIdForSale = packageItem.staffId;
      if (!staffIdForSale) {
        throw new Error(`The package "${packageItem.name}" must be assigned to a staff member to be sold.`);
      }

      const newCustomerPackage = new CustomerPackage({
        tenantId, customerId, packageTemplateId, purchaseDate, expiryDate, status: 'active', remainingItems, packageName: template.name, purchasePrice: purchasePrice,
        soldBy: staffIdForSale,
      });
      await newCustomerPackage.save({ session: dbSession });
      newlySoldPackages.push(newCustomerPackage.toObject());
    }
    
    const appointment = await Appointment.findOne({ _id: appointmentId, tenantId }).populate('serviceIds').session(dbSession) as (IAppointment & Document) | null;
    if (!appointment) throw new Error('Appointment not found');
    if (appointment.status === 'Paid') { throw new Error('This appointment has already been paid for.'); }
    const customer = await Customer.findOne({ _id: customerId, tenantId }).session(dbSession) as (ICustomer & Document) | null;
    if (!customer) throw new Error('Customer not found');
    const customerGender = customer.gender || 'other';

    // =========================================================================
    // === START: THE ONLY CODE ADDED TO FIX THE BUG ===========================
    // =========================================================================
    
    let allInventoryUpdates: InventoryUpdate[] = [];

    // Step 1: Calculate impact from SERVICES (This part of your code was already correct)
    const serviceItemsInBill = items.filter((item: any) => item.itemType === 'service');
    if (serviceItemsInBill.length > 0) {
        const serviceIds = serviceItemsInBill.flatMap((s: any) => Array(s.quantity).fill(s.itemId));
        const { totalUpdates: serviceProductUpdates } = await InventoryManager.calculateMultipleServicesInventoryImpact(serviceIds, customerGender, tenantId);
        allInventoryUpdates.push(...serviceProductUpdates);
    }

    // Step 2: Add impact from sold RETAIL PRODUCTS
    const productItemsToBill = items.filter((item: any) => item.itemType === 'product' && item.itemId !== MEMBERSHIP_FEE_ITEM_ID);
    if (productItemsToBill.length > 0) {
      // Your existing stock check is here, which is perfect.
      const productIds = productItemsToBill.map((item: any) => item.itemId);
      const productsInDb = await Product.find({ _id: { $in: productIds }, tenantId }).session(dbSession);
      if (productsInDb.length !== productIds.length) { throw new Error('One or more products being billed are invalid for this salon.'); }
      const productMap = new Map(productsInDb.map(p => [p._id.toString(), p]));
      for (const item of productItemsToBill) { const dbProduct = productMap.get(item.itemId); if (!dbProduct || dbProduct.numberOfItems < item.quantity) { throw new Error(`Insufficient stock for "${item.name}". Requested: ${item.quantity}, Available: ${dbProduct?.numberOfItems || 0}.`); } }

      // Format the retail products into the InventoryUpdate shape your manager expects
      const retailProductUpdates: InventoryUpdate[] = productItemsToBill.map(item => ({
          productId: item.itemId,
          productName: item.name,
          quantityToDeduct: item.quantity,
          unit: 'piece' // This is crucial for your inventory manager's logic
      }));
      allInventoryUpdates.push(...retailProductUpdates);
    }
<<<<<<< HEAD
    
    // Step 3: APPLY all combined updates using your existing inventory manager function
    if (allInventoryUpdates.length > 0) {
        await InventoryManager.applyInventoryUpdates(
            allInventoryUpdates, 
            dbSession, 
            tenantId
        );
    }

    // =========================================================================
    // === END: THE ONLY CODE ADDED TO FIX THE BUG =============================
    // =========================================================================
    
=======

>>>>>>> 6d437fc8
    const invoice = new Invoice({ tenantId, appointmentId, customerId, stylistId, billingStaffId, lineItems: lineItemsWithTenantId, serviceTotal, productTotal, subtotal, membershipDiscount, grandTotal, paymentDetails, notes, customerWasMember, membershipGrantedDuringBilling, paymentStatus: 'Paid', manualDiscount: { type: manualDiscountType || null, value: manualDiscountValue || 0, appliedAmount: finalManualDiscountApplied || 0 }, giftCardPayment: giftCardRedemption ? { cardId: giftCardRedemption.cardId, amount: giftCardRedemption.amount } : undefined });
    await invoice.save({ session: dbSession });
    createdInvoiceId = invoice._id;

    if (giftCardRedemption && giftCardRedemption.cardId && giftCardRedemption.amount > 0) { const giftCard = await GiftCard.findById(giftCardRedemption.cardId).session(dbSession); if (giftCard) { await GiftCardLog.create([{ tenantId, giftCardId: giftCardRedemption.cardId, invoiceId: createdInvoiceId, customerId, amountRedeemed: giftCardRedemption.amount, balanceBefore: giftCard.currentBalance + giftCardRedemption.amount, balanceAfter: giftCard.currentBalance, }], { session: dbSession, ordered: true }); } }
<<<<<<< HEAD
    
=======

>>>>>>> 6d437fc8
    if (packageRedemptions && Array.isArray(packageRedemptions) && packageRedemptions.length > 0) {
      const logEntries = packageRedemptions.map((redemption: any) => {
        const staffIdForRedemption = redemption.redeemedBy;
        if (!staffIdForRedemption) {
          const redeemedItemName = items.find((i: any) => i.itemId === redemption.redeemedItemId)?.name || `item ID ${redemption.redeemedItemId}`;
          throw new Error(`A staff member must be assigned to the redeemed item: "${redeemedItemName}".`);
        }

        return {
          tenantId,
          customerPackageId: redemption.customerPackageId,
          customerId: customerId,
          redeemedItemId: redemption.redeemedItemId,
          redeemedItemType: redemption.redeemedItemType,
          quantityRedeemed: redemption.quantityRedeemed,
          invoiceId: createdInvoiceId,
          redeemedBy: staffIdForRedemption,
        };
      });
      await CustomerPackageLog.create(logEntries, { session: dbSession, ordered: true });
    }

    await Appointment.updateOne({ _id: appointmentId, tenantId }, { amount: subtotal, membershipDiscount, finalAmount: grandTotal, paymentDetails, billingStaffId, invoiceId: invoice._id, status: 'Paid', }, { session: dbSession });

    const loyaltySettingDoc = await Setting.findOne({ key: 'loyalty', tenantId }).session(dbSession);
    if (loyaltySettingDoc?.value && grandTotal > 0) { const { rupeesForPoints, pointsAwarded: awarded } = loyaltySettingDoc.value; if (rupeesForPoints > 0 && awarded > 0) { pointsEarned = Math.floor(grandTotal / rupeesForPoints) * awarded; if (pointsEarned > 0) { await LoyaltyTransaction.create([{ tenantId, customerId, points: pointsEarned, type: 'Credit', description: `Earned from an invoice`, reason: `Invoice`, transactionDate: new Date(), }], { session: dbSession, ordered: true }); } } }

    if (stylistId) { await Stylist.updateOne({ _id: stylistId, tenantId }, { isAvailable: true, currentAppointmentId: null, lastAvailabilityChange: new Date(), }, { session: dbSession }); }

    const allStaffIdsInvolved = [...new Set(items.map((item: any) => item.staffId).filter((id: any) => id != null).map((id: any) => id.toString()))];

    await recalculateAndSaveDailySale({
        tenantId,
        staffIds: allStaffIdsInvolved,
        date: appointment.appointmentDateTime,
        dbSession,
    });

    await dbSession.commitTransaction();

  } catch (error: any) {
    await dbSession.abortTransaction();
    console.error("Billing transaction failed and was aborted:", error);
    dbSession.endSession();
    if (error.name === 'ValidationError') { return NextResponse.json({ success: false, message: `Validation Error: ${error.message}` }, { status: 400 }); }
    const errorMessage = error.message || String(error);
    return NextResponse.json({ success: false, message: errorMessage }, { status: 500 });
  }

  const newlyIssuedCards = [];
  try {
    for (const item of items) {
      if (item.itemType === 'gift_card') {
        const url = new URL('/api/billing/issue-gift-card', process.env.NEXTAUTH_URL || 'http://localhost:3000');
        const response = await fetch(url.toString(), {
          method: 'POST',
          headers: { 'Content-Type': 'application/json', 'Cookie': req.headers.get('cookie') || '', 'x-tenant-id': tenantId, },
          body: JSON.stringify({ templateId: item.itemId, customerId: customerId, invoiceId: createdInvoiceId, staffId: item.staffId }),
        });
        if (!response.ok) { throw new Error(`Failed to issue gift card, status: ${response.status}`); }
        const issuedCard = await response.json();
        newlyIssuedCards.push(issuedCard);
      }
    }

    const customerForWhatsApp = await Customer.findById(customerId).lean();
    if (customerForWhatsApp && customerForWhatsApp.phoneNumber) {
      const billingUser = await User.findById(billingStaffId, 'name').lean().exec() as { name: string } | null;
      const billingStaffName = billingUser?.name || 'Staff';
      const decryptedPhone = safeDecrypt(customerForWhatsApp.phoneNumber, 'phoneNumber');
      const decryptedName = safeDecrypt(customerForWhatsApp.name, 'name');
      const cleanPhone = decryptedPhone.replace(/\D/g, '');
      if (cleanPhone.length >= 10) {
        const serviceItems = items.filter((item: any) => item.itemType === 'service' || item.itemType === 'fee');
        const servicesText = serviceItems.map((item: any) => `${item.name} x${item.quantity} = ₹${item.finalPrice.toFixed(0)}`).join(', ');
        const productItems = items.filter((item: any) => item.itemType === 'product');
        const productsText = productItems.map((item: any) => `${item.name} x${item.quantity} = ₹${item.finalPrice.toFixed(0)}`).join(', ');
        const totalDiscountAmount = (membershipDiscount || 0) + (finalManualDiscountApplied || 0);
        const discountsText = totalDiscountAmount > 0 ? `₹${totalDiscountAmount.toFixed(0)} saved` : '';
        let paymentMethods = Object.entries(paymentDetails).filter(([_, amount]) => Number(amount) > 0).map(([method, _]) => method.charAt(0).toUpperCase() + method.slice(1));
        if (giftCardRedemption && giftCardRedemption.amount > 0) { paymentMethods.unshift('Gift Card'); }
        const paymentSummary = paymentMethods.join(', ');
        await whatsAppService.sendBillingConfirmation({ phoneNumber: cleanPhone, customerName: decryptedName, servicesDetails: servicesText, productsDetails: productsText, finalAmount: `₹${grandTotal.toFixed(0)}`, discountsApplied: discountsText, paymentMethod: paymentSummary, staffName: billingStaffName, loyaltyPoints: `${pointsEarned} points`, });
      }
    }
  } catch (postTransactionError: any) {
    console.error("A non-critical, post-transaction error occurred:", postTransactionError.message);
  }

  try {
    if (!createdInvoiceId) { throw new Error("Invoice was created but its ID was not captured."); }
    const populatedInvoice = await Invoice.findById(createdInvoiceId).populate('customerId').populate('stylistId').populate('billingStaffId').lean() as IInvoice & PopulatedInvoiceForReceipt | null;
    if (!populatedInvoice) { throw new Error('Failed to retrieve the created invoice after saving.'); }

    const customerName = populatedInvoice.customerId ? safeDecrypt(populatedInvoice.customerId.name, 'customerName') : 'N/A';
    const stylistName = populatedInvoice.stylistId ? populatedInvoice.stylistId.name : 'N/A';
    const billingStaffName = populatedInvoice.billingStaffId ? populatedInvoice.billingStaffId.name : 'N/A';

    const responsePayload = {
      _id: populatedInvoice._id.toString(),
      invoiceNumber: populatedInvoice.invoiceNumber,
      grandTotal: populatedInvoice.grandTotal,
      createdAt: populatedInvoice.createdAt.toISOString(),
      finalManualDiscountApplied: populatedInvoice.manualDiscount.appliedAmount,
      membershipDiscount: populatedInvoice.membershipDiscount,
      paymentDetails: populatedInvoice.paymentDetails,
      lineItems: populatedInvoice.lineItems,
      customer: { name: customerName },
      stylist: { name: stylistName },
      billingStaff: { name: billingStaffName },
      giftCardPayment: populatedInvoice.giftCardPayment,
      issuedGiftCards: newlyIssuedCards,
      soldPackages: newlySoldPackages,
    };

    return NextResponse.json({ success: true, invoice: responsePayload, });

  } catch (finalResponseError: any) {
    console.error("Error preparing the final successful response:", finalResponseError);
    return NextResponse.json({ success: true, invoiceId: createdInvoiceId?.toString(), message: "Payment successful, but failed to generate full receipt data." });
  } finally {
    dbSession.endSession();
  }
}<|MERGE_RESOLUTION|>--- conflicted
+++ resolved
@@ -1,10 +1,4 @@
-<<<<<<< HEAD
-// ===================================================================================
-//  API ROUTE: /api/billing (Surgical Fix Applied)
-// ===================================================================================
-=======
 // /api/billing/route.ts
->>>>>>> 6d437fc8
 
 import { NextRequest, NextResponse } from 'next/server';
 import connectToDatabase from '@/lib/mongodb';
@@ -260,7 +254,6 @@
       }));
       allInventoryUpdates.push(...retailProductUpdates);
     }
-<<<<<<< HEAD
     
     // Step 3: APPLY all combined updates using your existing inventory manager function
     if (allInventoryUpdates.length > 0) {
@@ -275,19 +268,12 @@
     // === END: THE ONLY CODE ADDED TO FIX THE BUG =============================
     // =========================================================================
     
-=======
-
->>>>>>> 6d437fc8
     const invoice = new Invoice({ tenantId, appointmentId, customerId, stylistId, billingStaffId, lineItems: lineItemsWithTenantId, serviceTotal, productTotal, subtotal, membershipDiscount, grandTotal, paymentDetails, notes, customerWasMember, membershipGrantedDuringBilling, paymentStatus: 'Paid', manualDiscount: { type: manualDiscountType || null, value: manualDiscountValue || 0, appliedAmount: finalManualDiscountApplied || 0 }, giftCardPayment: giftCardRedemption ? { cardId: giftCardRedemption.cardId, amount: giftCardRedemption.amount } : undefined });
     await invoice.save({ session: dbSession });
     createdInvoiceId = invoice._id;
 
     if (giftCardRedemption && giftCardRedemption.cardId && giftCardRedemption.amount > 0) { const giftCard = await GiftCard.findById(giftCardRedemption.cardId).session(dbSession); if (giftCard) { await GiftCardLog.create([{ tenantId, giftCardId: giftCardRedemption.cardId, invoiceId: createdInvoiceId, customerId, amountRedeemed: giftCardRedemption.amount, balanceBefore: giftCard.currentBalance + giftCardRedemption.amount, balanceAfter: giftCard.currentBalance, }], { session: dbSession, ordered: true }); } }
-<<<<<<< HEAD
     
-=======
-
->>>>>>> 6d437fc8
     if (packageRedemptions && Array.isArray(packageRedemptions) && packageRedemptions.length > 0) {
       const logEntries = packageRedemptions.map((redemption: any) => {
         const staffIdForRedemption = redemption.redeemedBy;
