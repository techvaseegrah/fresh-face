<<<<<<< HEAD
// /app/api/billing/route.ts - FINAL CORRECTED VERSION
=======
// FILE: /app/api/billing/route.ts - COMPLETE FINAL FIXED VERSION
>>>>>>> e31251de

import { NextRequest, NextResponse } from 'next/server';
import connectToDatabase from '@/lib/mongodb';
import mongoose from 'mongoose';
import Appointment from '@/models/Appointment';
import Invoice from '@/models/invoice';
import Stylist from '@/models/Stylist';
import Customer from '@/models/customermodel';
import LoyaltyTransaction from '@/models/loyaltyTransaction';
import Setting from '@/models/Setting';
import Product, { IProduct } from '@/models/Product';
import User from '@/models/user'; // ADD THIS - For billing staff lookup
import { InventoryManager, InventoryUpdate } from '@/lib/inventoryManager';
<<<<<<< HEAD
import { getTenantIdOrBail } from '@/lib/tenant';
import { getServerSession } from 'next-auth';
import { authOptions } from '@/lib/auth';
import { hasPermission, PERMISSIONS } from '@/lib/permissions';
=======
import { whatsAppService } from '@/lib/whatsapp';
import { decrypt } from '@/lib/crypto';
>>>>>>> e31251de

const MEMBERSHIP_FEE_ITEM_ID = 'MEMBERSHIP_FEE_PRODUCT_ID';

export async function POST(req: NextRequest) {
  // --- MT: Get tenantId and check permissions first ---
  const tenantId = getTenantIdOrBail(req);
  if (tenantId instanceof NextResponse) return tenantId;

  // The user's permission check is commented out as per their provided code.
  // const authSession = await getServerSession(authOptions);
  // if (!authSession || !hasPermission(authSession.user.role.permissions, PERMISSIONS.BILLING_CREATE)) { 
  //     return NextResponse.json({ success: false, message: 'Unauthorized' }, { status: 401 });
  // }

  const dbSession = await mongoose.startSession();
  dbSession.startTransaction();

  let pointsEarned = 0;

  try {
    await connectToDatabase();
    const body = await req.json();
<<<<<<< HEAD
    
=======
    console.log("--- RECEIVED BILLING BODY ---");
    console.log("billingStaffId:", body.billingStaffId);
    console.log("billingStaffId type:", typeof body.billingStaffId);

>>>>>>> e31251de
    const {
      appointmentId, customerId, stylistId, billingStaffId, items,
      serviceTotal, productTotal, subtotal, membershipDiscount, grandTotal,
      paymentDetails, notes, customerWasMember, membershipGrantedDuringBilling,
      manualDiscountType, manualDiscountValue, finalManualDiscountApplied,
    } = body;

    // =========================================================================
    // === THE FIX TO RESOLVE THE VALIDATION ERROR ===
    // This maps over the incoming `items` array and injects the `tenantId`
    // into each individual line item object before saving.
    // =========================================================================
    const lineItemsWithTenantId = items.map((item: any) => ({
        ...item, // Copy all existing item properties (name, price, etc.)
        tenantId: tenantId, // Add the tenantId from the current request
    }));
    // =========================================================================

    // --- 1. PRE-VALIDATION ---
    if (!mongoose.Types.ObjectId.isValid(appointmentId)) {
        throw new Error('Invalid or missing Appointment ID.');
    }
    const totalPaid = Object.values(paymentDetails).reduce((sum: number, amount: unknown) => sum + (Number(amount) || 0), 0);
    if (Math.abs(totalPaid - grandTotal) > 0.01) {
      throw new Error(`Payment amount mismatch. Grand Total: ₹${grandTotal.toFixed(2)}, Paid: ₹${totalPaid.toFixed(2)}`);
    }

    // --- 2. CRITICAL STOCK VALIDATION ---
    const productItemsToBill = items.filter((item: any) => item.itemType === 'product' && item.itemId !== MEMBERSHIP_FEE_ITEM_ID);
    
    if (productItemsToBill.length > 0) {
      const productIds = productItemsToBill.map((item: any) => item.itemId);
      const productsInDb = await Product.find({ _id: { $in: productIds }, tenantId }).session(dbSession);

      if (productsInDb.length !== productIds.length) {
          throw new Error('One or more products being billed are invalid for this salon.');
      }
      
      const productMap = new Map(productsInDb.map(p => [p._id.toString(), p]));
      for (const item of productItemsToBill) {
        const dbProduct = productMap.get(item.itemId);
<<<<<<< HEAD
        if (!dbProduct || dbProduct.numberOfItems < item.quantity) {
          throw new Error(`Insufficient stock for "${item.name}". Requested: ${item.quantity}, Available: ${dbProduct?.numberOfItems || 0}.`);
=======
        if (!dbProduct) throw new Error(`Product "${item.name}" not found in database.`);
        if (dbProduct.numberOfItems < item.quantity) {
          throw new Error(`Insufficient stock for "${dbProduct.name}". Requested: ${item.quantity}, Available: ${dbProduct.numberOfItems}.`);
>>>>>>> e31251de
        }
      }
    }

    // --- 3. DATA FETCHING ---
    const appointment = await Appointment.findOne({ _id: appointmentId, tenantId }).populate('serviceIds').session(dbSession);
    if (!appointment) throw new Error('Appointment not found');
    if (appointment.status === 'Paid') {
      throw new Error('This appointment has already been paid for.');
    }

    const customer = await Customer.findOne({ _id: customerId, tenantId }).session(dbSession);
    if (!customer) throw new Error('Customer not found');
    const customerGender = customer.gender || 'other';

    // --- 4. INVENTORY LOGIC ---
    let allInventoryUpdates: InventoryUpdate[] = [];
    let lowStockProducts: IProduct[] = [];

    const serviceIds = appointment.serviceIds.map((s: any) => s._id.toString());
    if (serviceIds.length > 0) {
      const { totalUpdates: serviceProductUpdates } = await InventoryManager.calculateMultipleServicesInventoryImpact(
        serviceIds, customerGender, tenantId
      );
      allInventoryUpdates.push(...serviceProductUpdates);
    }
    
    const retailProductUpdates: InventoryUpdate[] = productItemsToBill.map((item: any) => ({
<<<<<<< HEAD
      productId: item.itemId,
      productName: item.name,
      quantityToDeduct: item.quantity,
      unit: 'piece', // Assuming retail products are sold in pieces
=======
      productId: item.itemId, productName: item.name,
      quantityToDeduct: item.quantity, unit: 'piece',
>>>>>>> e31251de
    }));
    allInventoryUpdates.push(...retailProductUpdates);

    if (allInventoryUpdates.length > 0) {
<<<<<<< HEAD
      const inventoryUpdateResult = await InventoryManager.applyInventoryUpdates(allInventoryUpdates, dbSession, tenantId);
=======
      const inventoryUpdateResult = await InventoryManager.applyInventoryUpdates(allInventoryUpdates, session);
>>>>>>> e31251de
      if (inventoryUpdateResult.success) {
        lowStockProducts = inventoryUpdateResult.lowStockProducts;
      } else {
        // Concatenate all error messages for a clear response
        const errorMessages = inventoryUpdateResult.errors.map(e => e.message).join(', ');
        throw new Error('One or more inventory updates failed: ' + errorMessages);
      }
    }

    // --- 5. CREATE INVOICE ---
    const invoice = new Invoice({
      tenantId,
      appointmentId,
      customerId,
      stylistId,
      billingStaffId,
      lineItems: lineItemsWithTenantId, // USE THE CORRECTED ARRAY
      serviceTotal,
      productTotal,
      subtotal,
      membershipDiscount,
      grandTotal,
      paymentDetails,
      notes,
      customerWasMember,
      membershipGrantedDuringBilling,
      paymentStatus: 'Paid',
      manualDiscount: {
        type: manualDiscountType || null, value: manualDiscountValue || 0,
        appliedAmount: finalManualDiscountApplied || 0,
      }
    });
<<<<<<< HEAD
    await invoice.save({ session: dbSession });
    
    // --- 6. UPDATE APPOINTMENT ---
    await Appointment.updateOne({ _id: appointmentId, tenantId }, {
      amount: subtotal,
      membershipDiscount,
      finalAmount: grandTotal,
      paymentDetails,
      billingStaffId,
      invoiceId: invoice._id,
      status: 'Paid',
    }, { session: dbSession });
    
=======
    await invoice.save({ session });
    console.log('Created invoice with ID:', invoice._id);

    // --- 6. UPDATE APPOINTMENT ---
    await Appointment.updateOne({ _id: appointmentId }, {
      amount: subtotal, membershipDiscount, finalAmount: grandTotal,
      paymentDetails, billingStaffId, invoiceId: invoice._id, status: 'Paid',
    }, { session });
    console.log('Updated appointment to Paid status');

>>>>>>> e31251de
    // --- 7. LOYALTY POINTS LOGIC ---
    const loyaltySettingDoc = await Setting.findOne({ key: 'loyalty', tenantId }).session(dbSession);
    if (loyaltySettingDoc?.value && grandTotal > 0) {
        const { rupeesForPoints, pointsAwarded: awarded } = loyaltySettingDoc.value;
        if (rupeesForPoints > 0 && awarded > 0) {
            pointsEarned = Math.floor(grandTotal / rupeesForPoints) * awarded;
            if (pointsEarned > 0) {
                await LoyaltyTransaction.create([{
<<<<<<< HEAD
                    tenantId,
                    customerId,
                    points: pointsEarned,
                    type: 'Credit',
                    description: `Earned from an invoice`,
                    reason: `Invoice`,
                    transactionDate: new Date(),
                }], { session: dbSession });
=======
                    customerId, points: pointsEarned, type: 'Credit',
                    description: `Earned from an invoice`,
                    reason: `Invoice`, transactionDate: new Date(),
                }], { session });
                console.log(`Credited ${pointsEarned} loyalty points.`);
>>>>>>> e31251de
            }
        }
    }

    // --- 8. UPDATE STYLIST ---
<<<<<<< HEAD
    if (stylistId) {
        await Stylist.updateOne({ _id: stylistId, tenantId }, {
          isAvailable: true,
          currentAppointmentId: null,
          lastAvailabilityChange: new Date(),
        }, { session: dbSession });
    }
=======
    await Stylist.updateOne({ _id: stylistId }, {
      isAvailable: true, currentAppointmentId: null,
      lastAvailabilityChange: new Date(),
    }, { session });
    console.log('Unlocked stylist');
>>>>>>> e31251de

    // --- 9. COMMIT TRANSACTION ---
    await dbSession.commitTransaction();

<<<<<<< HEAD
    // --- 10. POST-TRANSACTION ACTIONS (e.g., sending emails) ---
    // (Kept commented as per original code)
    // if (lowStockProducts.length > 0) {
    //   ... your email logic ...
    // }
=======
    // --- 10. POST-TRANSACTION ACTIONS (SEND WHATSAPP MESSAGE) ---
    if (customer && customer.phoneNumber) {
        try {
            // FIXED: Get billing staff name from User model (billing staff are Users, not Staff)
            let billingStaffName = 'Staff Member';

            console.log('=== STAFF LOOKUP DEBUG ===');
            console.log('billingStaffId:', billingStaffId);

            if (billingStaffId && mongoose.Types.ObjectId.isValid(billingStaffId)) {
                try {
                    console.log('Searching in User model for billing staff ID:', billingStaffId);
                    const billingUser = await User.findById(billingStaffId, 'name').exec();
                    console.log('User model result:', billingUser);
                    
                    if (billingUser && billingUser.name) {
                        billingStaffName = billingUser.name;
                        console.log('✅ Found billing staff name in User model:', billingStaffName);
                    } else {
                        console.warn('❌ Billing staff not found in User model for ID:', billingStaffId);
                    }
                } catch (userError) {
                    console.error('❌ Error finding billing staff in User model:', userError);
                }
            } else {
                console.warn('❌ Invalid billingStaffId provided:', billingStaffId);
            }

            console.log('Final billing staff name:', billingStaffName);
            console.log('=== END STAFF LOOKUP DEBUG ===');


            // Safe decryption helper function
            function safeDecrypt(data: string, fieldName: string): string {
                if (!data) return '';
                if (!/^[0-9a-fA-F]{32,}/.test(data)) {
                    console.log(`Using plain text for ${fieldName}`);
                    return data;
                }
                
                try {
                    const decrypted = decrypt(data);
                    console.log(`Successfully decrypted ${fieldName}`);
                    return decrypted;
                } catch (e: any) {
                    console.warn(`Decryption failed for ${fieldName}: ${e.message}. Using as plain text.`);
                    return data;
                }
            }

            const decryptedPhone = safeDecrypt(customer.phoneNumber, 'phoneNumber');
            const decryptedName = safeDecrypt(customer.name, 'name');
>>>>>>> e31251de

            const cleanPhone = decryptedPhone.replace(/\D/g, '');
            console.log(`Processing phone number: ${cleanPhone} (length: ${cleanPhone.length})`);
            
            if (cleanPhone.length >= 10) {
                // Format services with COMMAS (NO \n newlines allowed!)
                const serviceItems = items.filter((item: any) => item.itemType === 'service' || item.itemType === 'fee');
                const servicesText = serviceItems.length > 0 
                    ? serviceItems.map((item: any) => `${item.name} x${item.quantity} = ₹${item.finalPrice.toFixed(0)}`).join(', ')
                    : '';

                // Format products with COMMAS (NO \n newlines allowed!)
                const productItems = items.filter((item: any) => item.itemType === 'product');
                const productsText = productItems.length > 0 
                    ? productItems.map((item: any) => `${item.name} x${item.quantity} = ₹${item.finalPrice.toFixed(0)}`).join(', ')
                    : '';

                // Calculate discounts applied
                const totalDiscountAmount = (membershipDiscount || 0) + (finalManualDiscountApplied || 0);
                const discountsText = totalDiscountAmount > 0 
                    ? `₹${totalDiscountAmount.toFixed(0)} saved`
                    : '';

                // FIXED: Format payment method WITHOUT amount (method names only)
                const paymentSummary = Object.entries(paymentDetails)
                    .filter(([_, amount]) => Number(amount) > 0)
                    .map(([method, _]) => method.charAt(0).toUpperCase() + method.slice(1))
                    .join(', ');

                console.log('Sending WhatsApp billing confirmation with billing_ff template');
                console.log('WhatsApp data preview:', {
                    customerName: decryptedName,
                    servicesPreview: servicesText.substring(0, 50) + '...',
                    productsPreview: productsText.substring(0, 30) + '...',
                    finalAmount: `₹${grandTotal.toFixed(0)}`,
                    discountsText,
                    paymentMethodOnly: paymentSummary, // Now shows only method names
                    staffName: billingStaffName, // Should now show actual name from User model
                    loyaltyPoints: `${pointsEarned} points`
                });

                await whatsAppService.sendBillingConfirmation({
                    phoneNumber: cleanPhone,
                    customerName: decryptedName,
                    servicesDetails: servicesText,
                    productsDetails: productsText,
                    finalAmount: `₹${grandTotal.toFixed(0)}`,
                    discountsApplied: discountsText,
                    paymentMethod: paymentSummary, // Just method names, no amounts
                    staffName: billingStaffName,
                    loyaltyPoints: `${pointsEarned} points`,
                });

                console.log('WhatsApp billing confirmation sent successfully with billing_ff template');
            } else {
                console.warn(`Invalid phone number: '${cleanPhone}' (length: ${cleanPhone.length}), skipping WhatsApp notification`);
            }
        } catch (whatsappError: any) {
            console.error('Failed to send WhatsApp billing confirmation:', whatsappError?.message || 'Unknown WhatsApp error');
            console.error('Full WhatsApp error:', whatsappError);
        }
    } else {
        console.warn("No customer phone number found. Skipping billing confirmation message.");
    }
    
    return NextResponse.json({
      success: true,
      message: 'Payment processed successfully!',
      invoiceId: invoice._id,
    });

  } catch (error: any) {
    await dbSession.abortTransaction();
    // Provide more specific error messages
    if (error.name === 'ValidationError') {
        return NextResponse.json({ success: false, message: `Validation Error: ${error.message}` }, { status: 400 });
    }
    return NextResponse.json({ success: false, message: error.message || 'Failed to process payment' }, { status: 500 });
  
  } finally {
    dbSession.endSession();
  }
}<|MERGE_RESOLUTION|>--- conflicted
+++ resolved
@@ -1,8 +1,4 @@
-<<<<<<< HEAD
 // /app/api/billing/route.ts - FINAL CORRECTED VERSION
-=======
-// FILE: /app/api/billing/route.ts - COMPLETE FINAL FIXED VERSION
->>>>>>> e31251de
 
 import { NextRequest, NextResponse } from 'next/server';
 import connectToDatabase from '@/lib/mongodb';
@@ -14,17 +10,14 @@
 import LoyaltyTransaction from '@/models/loyaltyTransaction';
 import Setting from '@/models/Setting';
 import Product, { IProduct } from '@/models/Product';
-import User from '@/models/user'; // ADD THIS - For billing staff lookup
+import User from '@/models/user';
 import { InventoryManager, InventoryUpdate } from '@/lib/inventoryManager';
-<<<<<<< HEAD
 import { getTenantIdOrBail } from '@/lib/tenant';
 import { getServerSession } from 'next-auth';
 import { authOptions } from '@/lib/auth';
 import { hasPermission, PERMISSIONS } from '@/lib/permissions';
-=======
 import { whatsAppService } from '@/lib/whatsapp';
 import { decrypt } from '@/lib/crypto';
->>>>>>> e31251de
 
 const MEMBERSHIP_FEE_ITEM_ID = 'MEMBERSHIP_FEE_PRODUCT_ID';
 
@@ -35,7 +28,7 @@
 
   // The user's permission check is commented out as per their provided code.
   // const authSession = await getServerSession(authOptions);
-  // if (!authSession || !hasPermission(authSession.user.role.permissions, PERMISSIONS.BILLING_CREATE)) { 
+  // if (!authSession || !hasPermission(authSession.user.role.permissions, PERMISSIONS.BILLING_CREATE)) {
   //     return NextResponse.json({ success: false, message: 'Unauthorized' }, { status: 401 });
   // }
 
@@ -43,18 +36,12 @@
   dbSession.startTransaction();
 
   let pointsEarned = 0;
+  let createdInvoiceId: mongoose.Types.ObjectId | null = null;
 
   try {
     await connectToDatabase();
     const body = await req.json();
-<<<<<<< HEAD
-    
-=======
-    console.log("--- RECEIVED BILLING BODY ---");
-    console.log("billingStaffId:", body.billingStaffId);
-    console.log("billingStaffId type:", typeof body.billingStaffId);
-
->>>>>>> e31251de
+
     const {
       appointmentId, customerId, stylistId, billingStaffId, items,
       serviceTotal, productTotal, subtotal, membershipDiscount, grandTotal,
@@ -68,14 +55,14 @@
     // into each individual line item object before saving.
     // =========================================================================
     const lineItemsWithTenantId = items.map((item: any) => ({
-        ...item, // Copy all existing item properties (name, price, etc.)
-        tenantId: tenantId, // Add the tenantId from the current request
+      ...item, // Copy all existing item properties (name, price, etc.)
+      tenantId: tenantId, // Add the tenantId from the current request
     }));
     // =========================================================================
 
     // --- 1. PRE-VALIDATION ---
     if (!mongoose.Types.ObjectId.isValid(appointmentId)) {
-        throw new Error('Invalid or missing Appointment ID.');
+      throw new Error('Invalid or missing Appointment ID.');
     }
     const totalPaid = Object.values(paymentDetails).reduce((sum: number, amount: unknown) => sum + (Number(amount) || 0), 0);
     if (Math.abs(totalPaid - grandTotal) > 0.01) {
@@ -84,26 +71,20 @@
 
     // --- 2. CRITICAL STOCK VALIDATION ---
     const productItemsToBill = items.filter((item: any) => item.itemType === 'product' && item.itemId !== MEMBERSHIP_FEE_ITEM_ID);
-    
+
     if (productItemsToBill.length > 0) {
       const productIds = productItemsToBill.map((item: any) => item.itemId);
       const productsInDb = await Product.find({ _id: { $in: productIds }, tenantId }).session(dbSession);
 
       if (productsInDb.length !== productIds.length) {
-          throw new Error('One or more products being billed are invalid for this salon.');
-      }
-      
+        throw new Error('One or more products being billed are invalid for this salon.');
+      }
+
       const productMap = new Map(productsInDb.map(p => [p._id.toString(), p]));
       for (const item of productItemsToBill) {
         const dbProduct = productMap.get(item.itemId);
-<<<<<<< HEAD
         if (!dbProduct || dbProduct.numberOfItems < item.quantity) {
           throw new Error(`Insufficient stock for "${item.name}". Requested: ${item.quantity}, Available: ${dbProduct?.numberOfItems || 0}.`);
-=======
-        if (!dbProduct) throw new Error(`Product "${item.name}" not found in database.`);
-        if (dbProduct.numberOfItems < item.quantity) {
-          throw new Error(`Insufficient stock for "${dbProduct.name}". Requested: ${item.quantity}, Available: ${dbProduct.numberOfItems}.`);
->>>>>>> e31251de
         }
       }
     }
@@ -130,30 +111,20 @@
       );
       allInventoryUpdates.push(...serviceProductUpdates);
     }
-    
+
     const retailProductUpdates: InventoryUpdate[] = productItemsToBill.map((item: any) => ({
-<<<<<<< HEAD
       productId: item.itemId,
       productName: item.name,
       quantityToDeduct: item.quantity,
       unit: 'piece', // Assuming retail products are sold in pieces
-=======
-      productId: item.itemId, productName: item.name,
-      quantityToDeduct: item.quantity, unit: 'piece',
->>>>>>> e31251de
     }));
     allInventoryUpdates.push(...retailProductUpdates);
 
     if (allInventoryUpdates.length > 0) {
-<<<<<<< HEAD
       const inventoryUpdateResult = await InventoryManager.applyInventoryUpdates(allInventoryUpdates, dbSession, tenantId);
-=======
-      const inventoryUpdateResult = await InventoryManager.applyInventoryUpdates(allInventoryUpdates, session);
->>>>>>> e31251de
       if (inventoryUpdateResult.success) {
         lowStockProducts = inventoryUpdateResult.lowStockProducts;
       } else {
-        // Concatenate all error messages for a clear response
         const errorMessages = inventoryUpdateResult.errors.map(e => e.message).join(', ');
         throw new Error('One or more inventory updates failed: ' + errorMessages);
       }
@@ -182,9 +153,9 @@
         appliedAmount: finalManualDiscountApplied || 0,
       }
     });
-<<<<<<< HEAD
     await invoice.save({ session: dbSession });
-    
+    createdInvoiceId = invoice._id; // Store for response
+
     // --- 6. UPDATE APPOINTMENT ---
     await Appointment.updateOne({ _id: appointmentId, tenantId }, {
       amount: subtotal,
@@ -195,206 +166,128 @@
       invoiceId: invoice._id,
       status: 'Paid',
     }, { session: dbSession });
-    
-=======
-    await invoice.save({ session });
-    console.log('Created invoice with ID:', invoice._id);
-
-    // --- 6. UPDATE APPOINTMENT ---
-    await Appointment.updateOne({ _id: appointmentId }, {
-      amount: subtotal, membershipDiscount, finalAmount: grandTotal,
-      paymentDetails, billingStaffId, invoiceId: invoice._id, status: 'Paid',
-    }, { session });
-    console.log('Updated appointment to Paid status');
-
->>>>>>> e31251de
+
     // --- 7. LOYALTY POINTS LOGIC ---
     const loyaltySettingDoc = await Setting.findOne({ key: 'loyalty', tenantId }).session(dbSession);
     if (loyaltySettingDoc?.value && grandTotal > 0) {
-        const { rupeesForPoints, pointsAwarded: awarded } = loyaltySettingDoc.value;
-        if (rupeesForPoints > 0 && awarded > 0) {
-            pointsEarned = Math.floor(grandTotal / rupeesForPoints) * awarded;
-            if (pointsEarned > 0) {
-                await LoyaltyTransaction.create([{
-<<<<<<< HEAD
-                    tenantId,
-                    customerId,
-                    points: pointsEarned,
-                    type: 'Credit',
-                    description: `Earned from an invoice`,
-                    reason: `Invoice`,
-                    transactionDate: new Date(),
-                }], { session: dbSession });
-=======
-                    customerId, points: pointsEarned, type: 'Credit',
-                    description: `Earned from an invoice`,
-                    reason: `Invoice`, transactionDate: new Date(),
-                }], { session });
-                console.log(`Credited ${pointsEarned} loyalty points.`);
->>>>>>> e31251de
-            }
-        }
+      const { rupeesForPoints, pointsAwarded: awarded } = loyaltySettingDoc.value;
+      if (rupeesForPoints > 0 && awarded > 0) {
+        pointsEarned = Math.floor(grandTotal / rupeesForPoints) * awarded;
+        if (pointsEarned > 0) {
+          await LoyaltyTransaction.create([{
+            tenantId,
+            customerId,
+            points: pointsEarned,
+            type: 'Credit',
+            description: `Earned from an invoice`,
+            reason: `Invoice`,
+            transactionDate: new Date(),
+          }], { session: dbSession });
+        }
+      }
     }
 
     // --- 8. UPDATE STYLIST ---
-<<<<<<< HEAD
     if (stylistId) {
-        await Stylist.updateOne({ _id: stylistId, tenantId }, {
-          isAvailable: true,
-          currentAppointmentId: null,
-          lastAvailabilityChange: new Date(),
-        }, { session: dbSession });
-    }
-=======
-    await Stylist.updateOne({ _id: stylistId }, {
-      isAvailable: true, currentAppointmentId: null,
-      lastAvailabilityChange: new Date(),
-    }, { session });
-    console.log('Unlocked stylist');
->>>>>>> e31251de
+      await Stylist.updateOne({ _id: stylistId, tenantId }, {
+        isAvailable: true,
+        currentAppointmentId: null,
+        lastAvailabilityChange: new Date(),
+      }, { session: dbSession });
+    }
 
     // --- 9. COMMIT TRANSACTION ---
     await dbSession.commitTransaction();
 
-<<<<<<< HEAD
-    // --- 10. POST-TRANSACTION ACTIONS (e.g., sending emails) ---
-    // (Kept commented as per original code)
-    // if (lowStockProducts.length > 0) {
-    //   ... your email logic ...
-    // }
-=======
-    // --- 10. POST-TRANSACTION ACTIONS (SEND WHATSAPP MESSAGE) ---
+    // --- 10. POST-TRANSACTION ACTIONS (WHATSAPP NOTIFICATION) ---
+    // This logic runs only if the database operations were successful.
     if (customer && customer.phoneNumber) {
-        try {
-            // FIXED: Get billing staff name from User model (billing staff are Users, not Staff)
-            let billingStaffName = 'Staff Member';
-
-            console.log('=== STAFF LOOKUP DEBUG ===');
-            console.log('billingStaffId:', billingStaffId);
-
-            if (billingStaffId && mongoose.Types.ObjectId.isValid(billingStaffId)) {
-                try {
-                    console.log('Searching in User model for billing staff ID:', billingStaffId);
-                    const billingUser = await User.findById(billingStaffId, 'name').exec();
-                    console.log('User model result:', billingUser);
-                    
-                    if (billingUser && billingUser.name) {
-                        billingStaffName = billingUser.name;
-                        console.log('✅ Found billing staff name in User model:', billingStaffName);
-                    } else {
-                        console.warn('❌ Billing staff not found in User model for ID:', billingStaffId);
-                    }
-                } catch (userError) {
-                    console.error('❌ Error finding billing staff in User model:', userError);
-                }
-            } else {
-                console.warn('❌ Invalid billingStaffId provided:', billingStaffId);
-            }
-
-            console.log('Final billing staff name:', billingStaffName);
-            console.log('=== END STAFF LOOKUP DEBUG ===');
-
-
-            // Safe decryption helper function
-            function safeDecrypt(data: string, fieldName: string): string {
-                if (!data) return '';
-                if (!/^[0-9a-fA-F]{32,}/.test(data)) {
-                    console.log(`Using plain text for ${fieldName}`);
-                    return data;
-                }
-                
-                try {
-                    const decrypted = decrypt(data);
-                    console.log(`Successfully decrypted ${fieldName}`);
-                    return decrypted;
-                } catch (e: any) {
-                    console.warn(`Decryption failed for ${fieldName}: ${e.message}. Using as plain text.`);
-                    return data;
-                }
-            }
-
-            const decryptedPhone = safeDecrypt(customer.phoneNumber, 'phoneNumber');
-            const decryptedName = safeDecrypt(customer.name, 'name');
->>>>>>> e31251de
-
-            const cleanPhone = decryptedPhone.replace(/\D/g, '');
-            console.log(`Processing phone number: ${cleanPhone} (length: ${cleanPhone.length})`);
-            
-            if (cleanPhone.length >= 10) {
-                // Format services with COMMAS (NO \n newlines allowed!)
-                const serviceItems = items.filter((item: any) => item.itemType === 'service' || item.itemType === 'fee');
-                const servicesText = serviceItems.length > 0 
-                    ? serviceItems.map((item: any) => `${item.name} x${item.quantity} = ₹${item.finalPrice.toFixed(0)}`).join(', ')
-                    : '';
-
-                // Format products with COMMAS (NO \n newlines allowed!)
-                const productItems = items.filter((item: any) => item.itemType === 'product');
-                const productsText = productItems.length > 0 
-                    ? productItems.map((item: any) => `${item.name} x${item.quantity} = ₹${item.finalPrice.toFixed(0)}`).join(', ')
-                    : '';
-
-                // Calculate discounts applied
-                const totalDiscountAmount = (membershipDiscount || 0) + (finalManualDiscountApplied || 0);
-                const discountsText = totalDiscountAmount > 0 
-                    ? `₹${totalDiscountAmount.toFixed(0)} saved`
-                    : '';
-
-                // FIXED: Format payment method WITHOUT amount (method names only)
-                const paymentSummary = Object.entries(paymentDetails)
-                    .filter(([_, amount]) => Number(amount) > 0)
-                    .map(([method, _]) => method.charAt(0).toUpperCase() + method.slice(1))
-                    .join(', ');
-
-                console.log('Sending WhatsApp billing confirmation with billing_ff template');
-                console.log('WhatsApp data preview:', {
-                    customerName: decryptedName,
-                    servicesPreview: servicesText.substring(0, 50) + '...',
-                    productsPreview: productsText.substring(0, 30) + '...',
-                    finalAmount: `₹${grandTotal.toFixed(0)}`,
-                    discountsText,
-                    paymentMethodOnly: paymentSummary, // Now shows only method names
-                    staffName: billingStaffName, // Should now show actual name from User model
-                    loyaltyPoints: `${pointsEarned} points`
-                });
-
-                await whatsAppService.sendBillingConfirmation({
-                    phoneNumber: cleanPhone,
-                    customerName: decryptedName,
-                    servicesDetails: servicesText,
-                    productsDetails: productsText,
-                    finalAmount: `₹${grandTotal.toFixed(0)}`,
-                    discountsApplied: discountsText,
-                    paymentMethod: paymentSummary, // Just method names, no amounts
-                    staffName: billingStaffName,
-                    loyaltyPoints: `${pointsEarned} points`,
-                });
-
-                console.log('WhatsApp billing confirmation sent successfully with billing_ff template');
-            } else {
-                console.warn(`Invalid phone number: '${cleanPhone}' (length: ${cleanPhone.length}), skipping WhatsApp notification`);
-            }
-        } catch (whatsappError: any) {
-            console.error('Failed to send WhatsApp billing confirmation:', whatsappError?.message || 'Unknown WhatsApp error');
-            console.error('Full WhatsApp error:', whatsappError);
-        }
+      try {
+        let billingStaffName = 'Staff'; // Default name
+        if (billingStaffId && mongoose.Types.ObjectId.isValid(billingStaffId)) {
+          const billingUser = await User.findById(billingStaffId, 'name').lean().exec();
+          if (billingUser && billingUser.name) {
+            billingStaffName = billingUser.name;
+          } else {
+            console.warn('Billing staff not found in User model for ID:', billingStaffId);
+          }
+        }
+
+        const safeDecrypt = (data: string, fieldName: string): string => {
+          if (!data) return '';
+          // Basic check if data looks encrypted. Adjust regex if your encrypted format differs.
+          if (!/^[0-9a-fA-F]{32,}/.test(data)) { 
+            return data; // Assume it's plain text
+          }
+          try {
+            return decrypt(data);
+          } catch (e: any) {
+            console.warn(`Decryption failed for ${fieldName}: ${e.message}. Using as plain text.`);
+            return data;
+          }
+        };
+
+        const decryptedPhone = safeDecrypt(customer.phoneNumber, 'phoneNumber');
+        const decryptedName = safeDecrypt(customer.name, 'name');
+        const cleanPhone = decryptedPhone.replace(/\D/g, '');
+
+        if (cleanPhone.length >= 10) {
+          const serviceItems = items.filter((item: any) => item.itemType === 'service' || item.itemType === 'fee');
+          const servicesText = serviceItems.length > 0
+            ? serviceItems.map((item: any) => `${item.name} x${item.quantity} = ₹${item.finalPrice.toFixed(0)}`).join(', ')
+            : '';
+
+          const productItems = items.filter((item: any) => item.itemType === 'product');
+          const productsText = productItems.length > 0
+            ? productItems.map((item: any) => `${item.name} x${item.quantity} = ₹${item.finalPrice.toFixed(0)}`).join(', ')
+            : '';
+
+          const totalDiscountAmount = (membershipDiscount || 0) + (finalManualDiscountApplied || 0);
+          const discountsText = totalDiscountAmount > 0 ? `₹${totalDiscountAmount.toFixed(0)} saved` : '';
+
+          const paymentSummary = Object.entries(paymentDetails)
+            .filter(([_, amount]) => Number(amount) > 0)
+            .map(([method, _]) => method.charAt(0).toUpperCase() + method.slice(1))
+            .join(', ');
+
+          await whatsAppService.sendBillingConfirmation({
+            phoneNumber: cleanPhone,
+            customerName: decryptedName,
+            servicesDetails: servicesText,
+            productsDetails: productsText,
+            finalAmount: `₹${grandTotal.toFixed(0)}`,
+            discountsApplied: discountsText,
+            paymentMethod: paymentSummary,
+            staffName: billingStaffName,
+            loyaltyPoints: `${pointsEarned} points`,
+          });
+          console.log('WhatsApp billing confirmation sent successfully.');
+        } else {
+          console.warn(`Invalid phone number: '${cleanPhone}', skipping WhatsApp notification.`);
+        }
+      } catch (whatsappError: any) {
+        // Log the error but don't fail the entire request, as billing is already complete.
+        console.error('Failed to send WhatsApp billing confirmation:', whatsappError?.message || 'Unknown WhatsApp error');
+      }
     } else {
-        console.warn("No customer phone number found. Skipping billing confirmation message.");
+      console.warn("No customer phone number found. Skipping billing confirmation message.");
     }
     
     return NextResponse.json({
       success: true,
       message: 'Payment processed successfully!',
-      invoiceId: invoice._id,
+      invoiceId: createdInvoiceId,
     });
 
   } catch (error: any) {
     await dbSession.abortTransaction();
-    // Provide more specific error messages
+    console.error("Billing transaction failed and was aborted:", error);
+    // Provide more specific error messages to the client
     if (error.name === 'ValidationError') {
-        return NextResponse.json({ success: false, message: `Validation Error: ${error.message}` }, { status: 400 });
+      return NextResponse.json({ success: false, message: `Validation Error: ${error.message}` }, { status: 400 });
     }
     return NextResponse.json({ success: false, message: error.message || 'Failed to process payment' }, { status: 500 });
-  
+
   } finally {
     dbSession.endSession();
   }
