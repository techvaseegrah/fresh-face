--- conflicted
+++ resolved
@@ -10,13 +10,9 @@
   HomeIcon, CalendarDaysIcon, UserGroupIcon, UsersIcon, CogIcon, Cog6ToothIcon, PowerIcon,
   LightBulbIcon, DocumentTextIcon, ShoppingCartIcon, BuildingStorefrontIcon, BanknotesIcon,
   BellAlertIcon, ReceiptPercentIcon, ChevronDownIcon,
-<<<<<<< HEAD
-  ChartBarIcon
-=======
   ChartBarIcon,
   // Icon for the mobile close button
   XMarkIcon
->>>>>>> e50a6b67
 } from '@heroicons/react/24/outline';
 
 import { BeakerIcon, ClipboardList,PhoneForwarded, BarChartBig } from 'lucide-react';
@@ -152,15 +148,9 @@
     return currentPath.startsWith(item.href);
   };
 
-<<<<<<< HEAD
-  return (
-    <div className="w-64 h-screen bg-white text-black fixed left-0 top-0 shadow-lg flex flex-col">
-        <div className="p-6 border-b border-gray-200">
-=======
   const sidebarContent = (isMobile = false) => (
     <div className="w-full h-full bg-white text-black shadow-lg flex flex-col">
         <div className="p-6 border-b border-gray-200 flex items-center justify-between">
->>>>>>> e50a6b67
           <div className="flex items-center gap-3">
             <div className="w-10 h-10 bg-black rounded-full flex items-center justify-center text-white font-bold text-lg">FF</div>
             <div><h1 className="text-xl font-semibold text-gray-800">Fresh Face</h1><p className="text-xs text-gray-500">Salon Management</p></div>
@@ -171,10 +161,7 @@
             </button>
           )}
         </div>
-<<<<<<< HEAD
-=======
         
->>>>>>> e50a6b67
         <div className="flex-1 overflow-y-auto">
           <nav className="p-4 space-y-1">
             {navItems.filter(item => item.show).map((item) => {
@@ -214,10 +201,7 @@
             })}
           </nav>
         </div>
-<<<<<<< HEAD
-=======
         
->>>>>>> e50a6b67
         <div className="p-4 border-t border-gray-200">
           {session && (
             <div className="space-y-3">
