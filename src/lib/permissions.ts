--- conflicted
+++ resolved
@@ -167,8 +167,6 @@
   PACKAGES_SETTINGS_MANAGE: 'manage:packages-settings',
   PACKAGES_REPORTS_READ: 'packages:reports:read',
   PACKAGES_REPORTS_MANAGE: 'packages:reports:manage',
-<<<<<<< HEAD
-=======
 
   // New Report Permissions
   REPORT_ADVANCE_READ: 'reports:advance:read',
@@ -189,7 +187,6 @@
   REPORT_INCENTIVE_MANAGE: 'reports:incentive:manage',
   REPORT_STAFF_SALES_READ: 'reports:staff-sales:read',
   REPORT_STAFF_SALES_MANAGE: 'reports:staff-sales:manage',
->>>>>>> 40e3a64a
 
   // Tenant Permissions
   TENANTS_CREATE: 'tenants:create',
@@ -205,7 +202,6 @@
   ISSUE_MANAGE: 'issue:manage',
   ISSUE_SUBMIT_CHECKLIST: 'issue:submit_checklist',
   ISSUE_REPORTS_READ: 'issue:reports:read',
-<<<<<<< HEAD
 
   // ▼▼▼ ADD THIS BLOCK ▼▼▼
   // Tool Stock Management
@@ -214,8 +210,6 @@
   TOOL_STOCK_AUDIT: 'tool_stock:audit',
   TOOL_STOCK_REPORTS: 'tool_stock:reports',
   // ▲▲▲ END OF ADDITION ▲▲▲
-=======
->>>>>>> 40e3a64a
 
   ALL: '*'
 } as const;
@@ -249,13 +243,10 @@
   BACK_OFFICE_MANAGEMENT:'Back Office Management',
   TASK_MANAGEMENT: 'Task Management',
   ISSUE_MANAGEMENT: 'Issue Management',
-<<<<<<< HEAD
   
   // ▼▼▼ ADD THIS LINE ▼▼▼
   TOOL_STOCK_MANAGEMENT: 'Tool Stock Management',
   // ▲▲▲ END OF ADDITION ▲▲▲
-=======
->>>>>>> 40e3a64a
 } as const;
 
 export const ALL_PERMISSIONS = [
@@ -360,11 +351,9 @@
   { permission: PERMISSIONS.REPORT_GIFT_CARD_REDEMPTION_MANAGE, description: 'Download the Gift Card Redemption report (Excel/PDF)', category: PERMISSION_CATEGORIES.REPORTS_ACCESS },
   { permission: PERMISSIONS.PACKAGES_REPORTS_READ, description: 'View Package Sales and Redemption reports', category: PERMISSION_CATEGORIES.REPORTS_ACCESS },
   { permission: PERMISSIONS.PACKAGES_REPORTS_MANAGE, description: 'Download Package reports (Excel/PDF)', category: PERMISSION_CATEGORIES.REPORTS_ACCESS },
-<<<<<<< HEAD
   // { permission: PERMISSIONS.TOOL_STOCK_READ, description: 'View tool stock, history, and details', category: PERMISSION_CATEGORIES.TOOL_STOCK_MANAGEMENT },
   { permission: PERMISSIONS.TOOL_STOCK_REPORTS, description: 'Download Tool stock reports', category: PERMISSION_CATEGORIES.REPORTS_ACCESS },
   
-=======
   
   // New Report Permissions
   { permission: PERMISSIONS.REPORT_ADVANCE_READ, description: 'View Advance Report', category: PERMISSION_CATEGORIES.REPORTS_ACCESS },
@@ -385,7 +374,6 @@
   { permission: PERMISSIONS.REPORT_INCENTIVE_MANAGE, description: 'Download Incentive Report (Excel/PDF)', category: PERMISSION_CATEGORIES.REPORTS_ACCESS },
   { permission: PERMISSIONS.REPORT_STAFF_SALES_READ, description: 'View Staff Sales Report', category: PERMISSION_CATEGORIES.REPORTS_ACCESS },
   { permission: PERMISSIONS.REPORT_STAFF_SALES_MANAGE, description: 'Download Staff Sales Report (Excel/PDF)', category: PERMISSION_CATEGORIES.REPORTS_ACCESS },
->>>>>>> 40e3a64a
 
   // Alerts Management
   { permission: PERMISSIONS.ALERTS_CREATE, description: 'Create alerts', category: PERMISSION_CATEGORIES.ALERTS_MANAGEMENT },
