--- conflicted
+++ resolved
@@ -143,13 +143,8 @@
   // Budget Management Permissions
   BUDGET_READ: 'budget:read',
   BUDGET_MANAGE: 'budget:manage',
-<<<<<<< HEAD
   
   // Telecalling Permissions
-=======
-
-  // NEW TELECALLING PERMISSIONS
->>>>>>> ae868c97
   TELECALLING_PERFORM: 'telecalling:perform',
   TELECALLING_VIEW_DASHBOARD: 'telecalling:view_dashboard',
   TELECALLING_VIEW_REPORTS: 'telecalling:reports:read',
@@ -170,9 +165,6 @@
   // Tenant Permissions
   TENANTS_CREATE: 'tenants:create',
 
-<<<<<<< HEAD
-  // Super Admin
-=======
   // Task & Issue Management
   TASKS_READ: 'tasks:read',
   TASKS_MANAGE: 'tasks:manage',
@@ -187,7 +179,6 @@
   TASK_REPORTS_READ: 'task:reports:read',
   // ▲▲▲ END OF ADDITION ▲▲▲
 
->>>>>>> ae868c97
   ALL: '*'
 } as const;
 
@@ -388,10 +379,6 @@
       permission: PERMISSIONS.PROFIT_LOSS_MANAGE, 
       description: 'Change dates, generate, and download P&L reports', 
       category: PERMISSION_CATEGORIES.BACK_OFFICE_MANAGEMENT 
-<<<<<<< HEAD
-  },
-  
-=======
     },
     
   // Task & Issue Management
@@ -408,7 +395,6 @@
   { permission: PERMISSIONS.TASK_REPORTS_READ, description: 'View Task compliance reports for all staff', category: PERMISSION_CATEGORIES.TASK_MANAGEMENT },
   // ▲▲▲ END OF ADDITION ▲▲▲
 
->>>>>>> ae868c97
   // Super Admin
   { permission: PERMISSIONS.ALL, description: 'Full system access (Super Admin)', category: 'System Administration' }
 ];
