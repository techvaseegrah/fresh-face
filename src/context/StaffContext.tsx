// src/context/StaffContext.tsx
// This is the fully corrected and updated file.
"use client";

import React, { createContext, useContext, useState, useEffect, ReactNode, useCallback } from 'react';
import { format, parseISO, startOfDay, isEqual } from 'date-fns';
import { toast } from 'react-toastify';

// --- Type Definitions ---
export interface PositionOption { value: string; label: string; }
<<<<<<< HEAD
export interface StaffMember { id: string; staffIdNumber: string; name: string; email: string; phone: string; position: string; joinDate: string; salary: number; address?: string; image: string | null; status: 'active' | 'inactive'; aadharNumber?: string; aadharImage?: string | null; passbookImage?: string | null; agreementImage?: string | null; createdAt?: string; updatedAt?: string; }
export interface NewStaffPayload { staffIdNumber: string; name: string; email:string; phone: string; position: string; joinDate: string; salary: number; address?: string; image?: string | null; aadharNumber?: string; aadharImage?: string | null; passbookImage?: string | null; agreementImage?: string | null; }
=======

export interface StaffMember {
  id: string;
  staffIdNumber: string;
  name: string;
  email: string;
  phone: string;
  position: string;
  joinDate: string; // ISO string format
  salary: number;
  address?: string;
  image: string | null;
  status: 'active' | 'inactive';
  aadharNumber?: string;
  // New document fields
  aadharImage?: string | null;
  passbookImage?: string | null;
  agreementImage?: string | null;
  // Timestamps
  createdAt?: string;
  updatedAt?: string;
}

// --- THIS IS THE CORRECTED INTERFACE ---
export interface NewStaffPayload {
  staffIdNumber: string;
  name: string;
  email?: string; // FIX: Email is now optional
  phone: string;
  position: string;
  joinDate: string;
  salary: number;
  address?: string;
  image?: string | null;
  aadharNumber: string; // FIX: Aadhar Number is now required
  // New document fields
  aadharImage?: string | null;
  passbookImage?: string | null;
  agreementImage?: string | null;
}

>>>>>>> 27b0c5d7
export type UpdateStaffPayload = Partial<Omit<StaffMember, 'id' | 'createdAt' | 'updatedAt'>>;
export interface AdvancePaymentType { id: string; staffId: string | { id: string; name: string; image?: string; position?: string; }; requestDate: string; amount: number; reason: string; repaymentPlan: string; status: 'pending' | 'approved' | 'rejected'; approvedDate: string | null; createdAt?: string; updatedAt?: string; }
export interface NewAdvancePaymentPayload { staffId: string; amount: number; reason: string; repaymentPlan: string; }
export interface PerformanceMetrics { customersServed: number; salesGenerated: number; serviceQuality: number; }
export interface PerformanceRecordType { id: string; staffId: { id: string; name: string; position: string; image: string | null; }; month: string; year: number; rating: number; comments: string; metrics: PerformanceMetrics; createdAt?: string; updatedAt?: string; }
export interface NewPerformanceRecordPayload { staffId: string; month: string; year: number; rating: number; comments: string; metrics: PerformanceMetrics; }
interface PerformanceRecordAPIType { _id: string; staffId: { _id: string; name: string; position: string; image: string | null; }; month: string; year: number; rating: number; comments: string; metrics: PerformanceMetrics; createdAt?: string; updatedAt?: string; }
export interface SalaryRecordType { id:string; staffId:string | { id:string; name:string; image?:string | null; position?:string; }; month:string; year:number; baseSalary:number; otHours:number; otAmount:number; extraDays:number; extraDayPay:number; foodDeduction:number; recurExpense:number; totalEarnings:number; totalDeductions:number; advanceDeducted:number; netSalary:number; isPaid:boolean; paidDate:string | null; createdAt?:string; updatedAt?:string; staffDetails?: { id:string; name:string; image?:string | null; position:string; staffIdNumber?:string; } | null; }
export interface ProcessSalaryPayload { staffId:string; month:string; year:number; baseSalary:number; otHours:number; otAmount:number; extraDays:number; extraDayPay:number; foodDeduction:number; recurExpense:number; totalEarnings:number; totalDeductions:number; advanceDeducted:number; netSalary:number; isPaid:boolean; paidDate:string | null; }
interface PopulatedStaffInfoAPI { _id: string; name: string; image?: string | null; position?: string; staffIdNumber?: string; }
export interface TemporaryExitTypeAPI { _id: string; attendanceId: string; startTime: string; endTime: string | null; reason: string | null; durationMinutes: number; }
export interface AttendanceRecordTypeAPI { _id: string; staffId: PopulatedStaffInfoAPI; date: string; checkIn: string | null; checkOut: string | null; status: 'present' | 'absent' | 'late' | 'incomplete' | 'on_leave' | 'week_off'; temporaryExits: TemporaryExitTypeAPI[]; totalWorkingMinutes: number; requiredMinutes: number; isWorkComplete: boolean; notes?: string; createdAt?: string; updatedAt?: string; }
interface PopulatedStaffInfoFE { id: string; name: string; image?: string | null; position?: string; staffIdNumber?: string; }
export interface TemporaryExitTypeFE { id: string; attendanceId: string; startTime: Date; endTime: Date | null; reason: string | null; durationMinutes: number; isOngoing: boolean; }
export interface AttendanceRecordTypeFE { id: string; staff: PopulatedStaffInfoFE; date: Date; checkIn: Date | null; checkOut: Date | null; status: 'present' | 'absent' | 'late' | 'incomplete' | 'on_leave' | 'week_off'; temporaryExits: TemporaryExitTypeFE[]; totalWorkingMinutes: number; requiredMinutes: number; isWorkComplete: boolean; notes?: string; createdAt?: Date; updatedAt?: Date; }

export interface StaffContextType {
  staffMembers: StaffMember[]; loadingStaff: boolean; errorStaff: string | null; fetchStaffMembers: () => Promise<void>; addStaffMember: (staffData: NewStaffPayload) => Promise<StaffMember>; deleteStaffMember: (staffId: string) => Promise<void>; updateStaffMember: (staffId: string, updatedData: UpdateStaffPayload) => Promise<StaffMember>; getStaffById: (staffId: string) => StaffMember | undefined;
  positionOptions: PositionOption[]; addPositionOption: (option: PositionOption) => void;
  advancePayments: AdvancePaymentType[]; loadingAdvancePayments: boolean; errorAdvancePayments: string | null; fetchAdvancePayments: () => Promise<void>; requestAdvance: (payload: NewAdvancePaymentPayload) => Promise<void>; updateAdvanceStatus: (paymentId: string, status: 'approved' | 'rejected') => Promise<void>;
  attendanceRecordsFE: AttendanceRecordTypeFE[]; loadingAttendance: boolean; errorAttendance: string | null; fetchAttendanceRecords: (filter?: { staffId?: string; year?: number; month?: number; date?: string; startDate?: string; endDate?: string; }) => Promise<void>;
  checkInStaff: (staffId: string, requiredHours: number) => Promise<AttendanceRecordTypeFE>;
  checkOutStaff: (attendanceId: string, requiredHours: number) => Promise<AttendanceRecordTypeFE>;
  startTemporaryExit: (attendanceId: string, reason: string) => Promise<TemporaryExitTypeFE>;
  endTemporaryExit: (attendanceId: string, tempExitId: string) => Promise<TemporaryExitTypeFE>;
  applyWeekOff: (payload: { staffIds: string[]; date: Date }) => Promise<void>;
  removeWeekOff: (attendanceId: string) => Promise<void>;
  performanceRecords: PerformanceRecordType[]; loadingPerformance: boolean; errorPerformance: string | null; fetchPerformanceRecords: (filter: { month?: string; year?: number; staffId?: string }) => Promise<void>; recordPerformance: (payload: NewPerformanceRecordPayload) => Promise<void>;
  salaryRecords: SalaryRecordType[]; loadingSalary: boolean; errorSalary: string | null; fetchSalaryRecords: (filter?: { staffId?: string; year?: number; month?: string; populateStaff?: 'true' | 'false' | boolean; }) => Promise<void>;
  processSalary: (payload: ProcessSalaryPayload) => Promise<SalaryRecordType>;
  markSalaryAsPaid: (record: SalaryRecordType, staffDetails: StaffMember, paidDate: string) => Promise<SalaryRecordType>;
}

const StaffContext = createContext<StaffContextType | undefined>(undefined);
export const useStaff = (): StaffContextType => { const context = useContext(StaffContext); if (!context) { throw new Error('useStaff must be used within a StaffProvider'); } return context; };
interface StaffProviderProps { children: ReactNode; }
const initialPositionOptionsData: PositionOption[] = [ { value: "", label: "Select Position" }, { value: "Lead Stylist", label: "Lead Stylist" }, { value: "Creative Director", label: "Creative Director" }, ];

const mapApiAttendanceToFE = (apiRecord: AttendanceRecordTypeAPI): AttendanceRecordTypeFE => { const localDate = parseISO(apiRecord.date); return { id: apiRecord._id, staff: { id: apiRecord.staffId._id, name: apiRecord.staffId.name, image: apiRecord.staffId.image, position: apiRecord.staffId.position, staffIdNumber: apiRecord.staffId.staffIdNumber }, date: localDate, checkIn: apiRecord.checkIn ? parseISO(apiRecord.checkIn) : null, checkOut: apiRecord.checkOut ? parseISO(apiRecord.checkOut) : null, status: apiRecord.status, temporaryExits: (apiRecord.temporaryExits || []).map(apiExit => ({ id: apiExit._id, attendanceId: apiExit.attendanceId, startTime: parseISO(apiExit.startTime), endTime: apiExit.endTime ? parseISO(apiExit.endTime) : null, reason: apiExit.reason, durationMinutes: apiExit.durationMinutes, isOngoing: !apiExit.endTime, })).sort((a, b) => a.startTime.getTime() - b.startTime.getTime()), totalWorkingMinutes: apiRecord.totalWorkingMinutes, requiredMinutes: apiRecord.requiredMinutes, isWorkComplete: apiRecord.isWorkComplete, notes: apiRecord.notes, createdAt: apiRecord.createdAt ? parseISO(apiRecord.createdAt) : undefined, updatedAt: apiRecord.updatedAt ? parseISO(apiRecord.updatedAt) : undefined, }; };
const mapApiPerformanceToFE = (apiRecord: PerformanceRecordAPIType): PerformanceRecordType => ({ id: apiRecord._id, staffId: { id: apiRecord.staffId._id, name: apiRecord.staffId.name, position: apiRecord.staffId.position, image: apiRecord.staffId.image, }, month: apiRecord.month, year: apiRecord.year, rating: apiRecord.rating, comments: apiRecord.comments, metrics: apiRecord.metrics, createdAt: apiRecord.createdAt, updatedAt: apiRecord.updatedAt, });
async function handleApiResponseError(response: Response, defaultErrorMessage: string): Promise<Error> { let errorMsg = defaultErrorMessage; if (!response.ok) { errorMsg = `HTTP error! status: ${response.status}`; try { const errorData = await response.json(); if (errorData && errorData.error) { errorMsg = errorData.error; } else if (errorData && errorData.message) { errorMsg = errorData.message; } } catch (e) { /* Ignore */ } } else { try { const result = await response.clone().json(); if (result && result.success === false && (result.error || result.message)) { errorMsg = result.error || result.message || defaultErrorMessage; } } catch (e) { /* Ignore */ } } return new Error(errorMsg); }

export const StaffProvider: React.FC<StaffProviderProps> = ({ children }) => {
  const [staffMembers, setStaffMembers] = useState<StaffMember[]>([]);
  const [loadingStaff, setLoadingStaff] = useState<boolean>(true);
  const [errorStaff, setErrorStaff] = useState<string | null>(null);
  const [positionOptions, setPositionOptions] = useState<PositionOption[]>(initialPositionOptionsData);
  const [advancePayments, setAdvancePayments] = useState<AdvancePaymentType[]>([]);
  const [loadingAdvancePayments, setLoadingAdvancePayments] = useState<boolean>(true);
  const [errorAdvancePayments, setErrorAdvancePayments] = useState<string | null>(null);
  const [performanceRecords, setPerformanceRecords] = useState<PerformanceRecordType[]>([]);
  const [loadingPerformance, setLoadingPerformance] = useState<boolean>(true);
  const [errorPerformance, setErrorPerformance] = useState<string | null>(null);
  const [salaryRecords, setSalaryRecords] = useState<SalaryRecordType[]>([]);
  const [loadingSalary, setLoadingSalary] = useState<boolean>(true);
  const [errorSalary, setErrorSalary] = useState<string | null>(null);
  const [attendanceRecordsFE, setAttendanceRecordsFE] = useState<AttendanceRecordTypeFE[]>([]);
  const [loadingAttendance, setLoadingAttendance] = useState<boolean>(true);
  const [errorAttendance, setErrorAttendance] = useState<string | null>(null);
  const months = ['January', 'February', 'March', 'April', 'May', 'June', 'July', 'August', 'September', 'October', 'November', 'December'];

  const fetchStaffMembers = useCallback(async () => { setLoadingStaff(true); setErrorStaff(null); try { const response = await fetch('/api/staff?action=list'); if (!response.ok) throw await handleApiResponseError(response, 'Failed to fetch staff'); const result = await response.json(); if (!result.success) throw new Error(result.error || 'Failed to fetch staff'); setStaffMembers(result.data.map((s: any) => ({...s, id: s._id}))); const currentPositions = new Set(positionOptions.map(p => p.value.toLowerCase())); result.data.forEach((staff: StaffMember) => { if (staff.position && !currentPositions.has(staff.position.toLowerCase())) { currentPositions.add(staff.position.toLowerCase()); setPositionOptions(prev => !prev.find(p=>p.value.toLowerCase()===staff.position.toLowerCase()) ? [...prev, {value: staff.position, label: staff.position}] : prev); } }); } catch (err) { setErrorStaff(err instanceof Error ? err.message : 'Unknown error fetching staff'); console.error("Error fetching staff:", err); } finally { setLoadingStaff(false); } }, [positionOptions]);
  const addPositionOption = useCallback((option: PositionOption) => { setPositionOptions(prev => !prev.some(p => p.value.toLowerCase() === option.value.toLowerCase()) ? [...prev, option] : prev); }, []);
  const addStaffMember = useCallback(async (staffData: NewStaffPayload): Promise<StaffMember> => { setErrorStaff(null); try { const response = await fetch('/api/staff', { method: 'POST', headers: { 'Content-Type': 'application/json' }, body: JSON.stringify(staffData) }); if (!response.ok) throw await handleApiResponseError(response, 'Failed to add staff member'); const result = await response.json(); if (!result.success) throw new Error(result.error || 'Failed to add staff'); const newStaffApi = result.data as any;  const newStaff: StaffMember = {...newStaffApi, id: newStaffApi._id};  setStaffMembers(prev => [newStaff, ...prev].sort((a,b)=>a.name.localeCompare(b.name))); if (newStaff.position && !positionOptions.some(p => p.value.toLowerCase() === newStaff.position.toLowerCase())) { addPositionOption({ value: newStaff.position, label: newStaff.position }); } return newStaff; } catch (error) { const msg = error instanceof Error ? error.message : 'Unknown error adding staff'; setErrorStaff(msg); console.error('Error adding staff member:', error); throw new Error(msg); } }, [positionOptions, addPositionOption]);
  const deleteStaffMember = useCallback(async (staffId: string) => { setErrorStaff(null); try { const response = await fetch(`/api/staff?id=${staffId}`, { method: 'DELETE' }); if (!response.ok) throw await handleApiResponseError(response, 'Failed to deactivate staff member'); const result = await response.json(); if (!result.success) throw new Error(result.error || 'Failed to deactivate staff'); const deactivatedStaffApi = result.data as any; const deactivatedStaff: StaffMember = {...deactivatedStaffApi, id: deactivatedStaffApi._id}; setStaffMembers(prev => prev.map(m => m.id === staffId ? deactivatedStaff : m)); } catch (error) { const msg = error instanceof Error ? error.message : 'Unknown error deactivating staff'; setErrorStaff(msg); console.error('Error deactivating staff member:', error); throw new Error(msg); } }, []);
  const updateStaffMember = useCallback(async (staffId: string, updatedData: UpdateStaffPayload): Promise<StaffMember> => { setErrorStaff(null); try { const response = await fetch(`/api/staff?id=${staffId}`, { method: 'PUT', headers: { 'Content-Type': 'application/json' }, body: JSON.stringify(updatedData) }); if (!response.ok) throw await handleApiResponseError(response, 'Failed to update staff member'); const result = await response.json(); if (!result.success) throw new Error(result.error || 'Failed to update staff'); const updatedStaffApi = result.data as any; const updatedStaff: StaffMember = {...updatedStaffApi, id: updatedStaffApi._id}; setStaffMembers(prev => prev.map(m => (m.id === staffId ? updatedStaff : m)).sort((a,b)=>a.name.localeCompare(b.name))); if (updatedStaff.position && !positionOptions.some(p => p.value.toLowerCase() === updatedStaff.position.toLowerCase())) { addPositionOption({ value: updatedStaff.position, label: updatedStaff.position }); } return updatedStaff; } catch (error) { const msg = error instanceof Error ? error.message : 'Unknown error updating staff'; setErrorStaff(msg); console.error('Error updating staff member:', error); throw new Error(msg); } }, [positionOptions, addPositionOption]);
  const getStaffById = useCallback((staffId: string) => staffMembers.find(m => m.id === staffId), [staffMembers]);

  const fetchAdvancePayments = useCallback(async () => { setLoadingAdvancePayments(true); setErrorAdvancePayments(null); try { const response = await fetch('/api/advancepayment'); if (!response.ok) throw await handleApiResponseError(response, 'Failed to fetch advance payments'); const result = await response.json(); if (!result.success) throw new Error(result.error || 'Failed to fetch advance payments'); setAdvancePayments(result.data); } catch (err) { setErrorAdvancePayments(err instanceof Error ? err.message : 'Unknown error fetching advance payments'); console.error("Error fetching advance payments:", err); } finally { setLoadingAdvancePayments(false); } }, []);
  const requestAdvance = useCallback(async (payload: NewAdvancePaymentPayload) => { setErrorAdvancePayments(null); try { const response = await fetch('/api/advancepayment', { method: 'POST', headers: { 'Content-Type': 'application/json' }, body: JSON.stringify(payload) }); if (!response.ok) throw await handleApiResponseError(response, 'Failed to request advance payment'); const result = await response.json(); if (!result.success) throw new Error(result.error || 'Failed to request advance'); const newAdvance: AdvancePaymentType = result.data; setAdvancePayments(prev => [newAdvance, ...prev.filter(p => p.id !== newAdvance.id)].sort((a,b) => new Date(b.requestDate).getTime() - new Date(a.requestDate).getTime())); } catch (error) { const msg = error instanceof Error ? error.message : 'Unknown error requesting advance'; setErrorAdvancePayments(msg); console.error('Error requesting advance:', error); throw new Error(msg); } }, []);
  const updateAdvanceStatus = useCallback(async (paymentId: string, status: 'approved' | 'rejected') => { setErrorAdvancePayments(null); try { const response = await fetch(`/api/advancepayment/${paymentId}`, { method: 'PATCH', headers: { 'Content-Type': 'application/json' }, body: JSON.stringify({ status }) }); if (!response.ok) throw await handleApiResponseError(response, 'Failed to update advance status'); const result = await response.json(); if (!result.success) throw new Error(result.error || 'Failed to update advance status'); const updatedAdvance: AdvancePaymentType = result.data; setAdvancePayments(prev => prev.map(p => (p.id === paymentId ? updatedAdvance : p))); } catch (error) { const msg = error instanceof Error ? error.message : 'Unknown error updating advance status'; setErrorAdvancePayments(msg); console.error('Error updating advance status:', error); throw new Error(msg); } }, []);

  //
  // --- THIS IS THE FIX ---
  // The fetchAttendanceRecords function is corrected to properly manage the loading state.
  //
  const fetchAttendanceRecords = useCallback(async (filter?: { staffId?: string; year?: number; month?: number; date?: string; startDate?: string; endDate?: string; }) => {
    // 1. Set loading to TRUE at the very beginning of the function.
    // This ensures any component using this data will show a loading indicator
    // instead of rendering with empty/stale data.
    setLoadingAttendance(true);
    setErrorAttendance(null);

    let url = '/api/attendance';
    const queryParams = new URLSearchParams();

    // This logic correctly builds the URL based on the filter.
    if (filter?.date) {
        queryParams.append('action', 'getToday');
        queryParams.append('date', filter.date);
    } else if (filter?.year && filter?.month) {
        queryParams.append('action', 'getMonthly');
        queryParams.append('year', String(filter.year));
        queryParams.append('month', String(filter.month));
    } else if (filter?.staffId) {
        queryParams.append('action', 'getStaffHistory');
        queryParams.append('staffId', filter.staffId);
        if (filter.startDate) queryParams.append('startDate', filter.startDate);
        if (filter.endDate) queryParams.append('endDate', filter.endDate);
    } else {
        queryParams.append('action', 'getToday');
        queryParams.append('date', format(new Date(), 'yyyy-MM-dd'));
    }

    if (queryParams.toString()) {
        url += `?${queryParams.toString()}`;
    }

    try {
        const response = await fetch(url);
        if (!response.ok) throw await handleApiResponseError(response, `API failed to fetch attendance from ${url}`);
        
        const result = await response.json();
        if (!result.success) throw new Error(result.error || 'API failed to fetch attendance');
        
        const feRecords = (result.data as AttendanceRecordTypeAPI[]).map(mapApiAttendanceToFE);
        setAttendanceRecordsFE(feRecords.sort((a,b) => b.date.getTime() - a.date.getTime() || a.staff.name.localeCompare(b.staff.name)));
    
    } catch (err) {
        setErrorAttendance(err instanceof Error ? err.message : 'Unknown error fetching attendance');
        console.error(`Error fetching attendance from ${url}:`, err);
        setAttendanceRecordsFE([]); // Clear data on error to avoid showing stale information.
    
    } finally {
        // 2. This 'finally' block ensures that loading is set to FALSE
        // after the operation is complete, whether it succeeded or failed.
        setLoadingAttendance(false);
    }
  }, []);

  const checkInStaff = useCallback(async (staffId: string, requiredHours: number): Promise<AttendanceRecordTypeFE> => { setLoadingAttendance(true); setErrorAttendance(null); try { const response = await fetch('/api/attendance?action=checkIn', { method: 'POST', headers: { 'Content-Type': 'application/json' }, body: JSON.stringify({ staffId, requiredHours }), }); if (!response.ok) throw await handleApiResponseError(response, 'Failed to check-in staff'); const result = await response.json(); if (!result.success || !result.data) throw new Error(result.error || 'API failed to check-in staff'); const newApiRecord = result.data as AttendanceRecordTypeAPI; const newFeRecord = mapApiAttendanceToFE(newApiRecord); setAttendanceRecordsFE(prevRecords => { const recordDateStart = startOfDay(newFeRecord.date); const otherRecords = prevRecords.filter(r => !(r.staff.id === newFeRecord.staff.id && isEqual(startOfDay(r.date), recordDateStart))); return [...otherRecords, newFeRecord].sort((a, b) => b.date.getTime() - a.date.getTime() || a.staff.name.localeCompare(b.staff.name)); }); return newFeRecord; } catch (error) { const err = error instanceof Error ? error : new Error('Unknown error during check-in'); setErrorAttendance(err.message); console.error('Error checking in staff:', err); throw err; } finally { setLoadingAttendance(false); } }, []);
  const applyWeekOff = useCallback(async (payload: { staffIds: string[]; date: Date }) => { setLoadingAttendance(true); setErrorAttendance(null); try { const response = await fetch('/api/attendance?action=weekOff', { method: 'POST', headers: { 'Content-Type': 'application/json' }, body: JSON.stringify({ staffIds: payload.staffIds, date: format(payload.date, 'yyyy-MM-dd') }), }); if (!response.ok) throw await handleApiResponseError(response, 'Failed to apply week off'); const result = await response.json(); if (!result.success || !result.data) throw new Error(result.error || 'API failed to apply week off'); toast.success(`Successfully applied week off for ${payload.staffIds.length} staff.`); const updatedApiRecords = result.data as AttendanceRecordTypeAPI[]; const updatedFeRecords = updatedApiRecords.map(mapApiAttendanceToFE); setAttendanceRecordsFE(prevRecords => { const dateToUpdate = startOfDay(payload.date); const staffIdsToUpdate = new Set(payload.staffIds); const recordsToKeep = prevRecords.filter(r => !( staffIdsToUpdate.has(r.staff.id) && isEqual(startOfDay(r.date), dateToUpdate) )); return [...recordsToKeep, ...updatedFeRecords].sort((a,b) => b.date.getTime() - a.date.getTime() || a.staff.name.localeCompare(b.staff.name)); }); } catch (error) { const err = error instanceof Error ? error : new Error('Unknown error applying week off'); setErrorAttendance(err.message); toast.error(err.message); console.error('Error applying week off:', err); throw err; } finally { setLoadingAttendance(false); } }, []);
  const checkOutStaff = useCallback(async (attendanceId: string, requiredHours: number): Promise<AttendanceRecordTypeFE> => { setLoadingAttendance(true); setErrorAttendance(null); try { const response = await fetch(`/api/attendance?action=checkOut&attendanceId=${attendanceId}&requiredHours=${requiredHours}`, { method: 'POST', }); if (!response.ok) throw await handleApiResponseError(response, 'Failed to check-out staff'); const result = await response.json(); if (!result.success || !result.data) throw new Error(result.error || 'API failed to check-out staff'); const updatedApiRecord = result.data as AttendanceRecordTypeAPI; const updatedFeRecord = mapApiAttendanceToFE(updatedApiRecord); setAttendanceRecordsFE(prevRecords => prevRecords.map(r => (r.id === updatedFeRecord.id ? updatedFeRecord : r)) .sort((a, b) => b.date.getTime() - a.date.getTime() || a.staff.name.localeCompare(b.staff.name)) ); return updatedFeRecord; } catch (error) { const err = error instanceof Error ? error : new Error('Unknown error during check-out'); setErrorAttendance(err.message); console.error('Error checking out staff:', err); throw err; } finally { setLoadingAttendance(false); } }, []);
  const startTemporaryExit = useCallback(async (attendanceId: string, reason: string): Promise<TemporaryExitTypeFE> => { setLoadingAttendance(true); setErrorAttendance(null); try { const response = await fetch(`/api/attendance?action=startTempExit&attendanceId=${attendanceId}`, { method: 'POST', headers: { 'Content-Type': 'application/json' }, body: JSON.stringify({ reason }), }); if (!response.ok) throw await handleApiResponseError(response, 'Failed to start temporary exit'); const result = await response.json(); if (!result.success || !result.data) throw new Error(result.error || 'API failed to start temporary exit'); const newTempExitApi = result.data as TemporaryExitTypeAPI; const newTempExitFe: TemporaryExitTypeFE = { id: newTempExitApi._id, attendanceId: newTempExitApi.attendanceId, startTime: parseISO(newTempExitApi.startTime), endTime: newTempExitApi.endTime ? parseISO(newTempExitApi.endTime) : null, reason: newTempExitApi.reason, durationMinutes: newTempExitApi.durationMinutes, isOngoing: !newTempExitApi.endTime, }; setAttendanceRecordsFE(prevRecords => prevRecords.map(ar => { if (ar.id === attendanceId) { return { ...ar, temporaryExits: [...(ar.temporaryExits || []), newTempExitFe] .sort((a,b) => a.startTime.getTime() - b.startTime.getTime()), }; } return ar; }).sort((a, b) => b.date.getTime() - a.date.getTime() || a.staff.name.localeCompare(b.staff.name)) ); return newTempExitFe; } catch (error) { const err = error instanceof Error ? error : new Error('Unknown error starting temporary exit'); setErrorAttendance(err.message); console.error('Error starting temporary exit:', err); throw err; } finally { setLoadingAttendance(false); } }, []);
  const endTemporaryExit = useCallback(async (attendanceId: string, tempExitId: string): Promise<TemporaryExitTypeFE> => { setLoadingAttendance(true); setErrorAttendance(null); try { const response = await fetch(`/api/attendance?action=endTempExit&tempExitId=${tempExitId}`, { method: 'PUT', }); if (!response.ok) throw await handleApiResponseError(response, 'Failed to end temporary exit'); const result = await response.json(); if (!result.success || !result.data) throw new Error(result.error || 'API failed to end temporary exit'); const updatedTempExitApi = result.data as TemporaryExitTypeAPI; const updatedTempExitFe: TemporaryExitTypeFE = { id: updatedTempExitApi._id, attendanceId: updatedTempExitApi.attendanceId, startTime: parseISO(updatedTempExitApi.startTime), endTime: updatedTempExitApi.endTime ? parseISO(updatedTempExitApi.endTime) : null, reason: updatedTempExitApi.reason, durationMinutes: updatedTempExitApi.durationMinutes, isOngoing: !updatedTempExitApi.endTime, }; setAttendanceRecordsFE(prevRecords => prevRecords.map(ar => { if (ar.id === attendanceId) { return { ...ar, temporaryExits: (ar.temporaryExits || []).map(te => te.id === updatedTempExitFe.id ? updatedTempExitFe : te ).sort((a,b) => a.startTime.getTime() - b.startTime.getTime()), }; } return ar; }).sort((a, b) => b.date.getTime() - a.date.getTime() || a.staff.name.localeCompare(b.staff.name)) ); return updatedTempExitFe; } catch (error) { const err = error instanceof Error ? error : new Error('Unknown error ending temporary exit'); setErrorAttendance(err.message); console.error('Error ending temporary exit:', err); throw err; } finally { setLoadingAttendance(false); } }, []);
  const removeWeekOff = useCallback(async (attendanceId: string): Promise<void> => { setLoadingAttendance(true); setErrorAttendance(null); try { const response = await fetch(`/api/attendance?id=${attendanceId}`, { method: 'DELETE', }); if (!response.ok) throw await handleApiResponseError(response, 'Failed to remove week off'); const result = await response.json(); if (!result.success) throw new Error(result.error || 'API failed to remove week off'); setAttendanceRecordsFE(prevRecords => prevRecords.filter(record => record.id !== attendanceId) ); } catch (error) { const err = error instanceof Error ? error : new Error('Unknown error removing week off'); setErrorAttendance(err.message); toast.error(err.message); console.error('Error removing week off:', err); throw err; } finally { setLoadingAttendance(false); } }, []);

  const fetchPerformanceRecords = useCallback(async (filter: { month?: string; year?: number; staffId?: string }) => { setLoadingPerformance(true); setErrorPerformance(null); const queryParams = new URLSearchParams(); if (filter.month) queryParams.append('month', filter.month); if (filter.year) queryParams.append('year', String(filter.year)); if (filter.staffId) queryParams.append('staffId', filter.staffId); try { const response = await fetch(`/api/performance?${queryParams.toString()}`); if (!response.ok) throw await handleApiResponseError(response, 'Failed to fetch performance records'); const result = await response.json(); if (!result.success) throw new Error(result.error || 'API failed to fetch performance records'); const mappedData = (result.data as PerformanceRecordAPIType[]).map(mapApiPerformanceToFE); setPerformanceRecords(mappedData); } catch (err) { setErrorPerformance(err instanceof Error ? err.message : 'Unknown error fetching performance records'); console.error("Error fetching performance records:", err); } finally { setLoadingPerformance(false); } }, []);
  const recordPerformance = useCallback(async (payload: NewPerformanceRecordPayload): Promise<void> => { setErrorPerformance(null); try { const response = await fetch('/api/performance', { method: 'POST', headers: { 'Content-Type': 'application/json' }, body: JSON.stringify(payload) }); if (!response.ok) throw await handleApiResponseError(response, 'Failed to record performance'); const result = await response.json(); if (!result.success || !result.data) throw new Error(result.error || 'API failed to record performance'); const newRecord = mapApiPerformanceToFE(result.data as PerformanceRecordAPIType); setPerformanceRecords(prev => [...prev, newRecord].sort((a,b) => (b.year - a.year) || (months.indexOf(b.month) - months.indexOf(a.month)) )); } catch (error) { const msg = error instanceof Error ? error.message : 'Unknown error recording performance'; setErrorPerformance(msg); console.error('Error recording performance:', error); throw new Error(msg); } }, [months]);

  const fetchSalaryRecords = useCallback(async (filter?: { staffId?: string; year?: number; month?: string; populateStaff?: 'true' | 'false' | boolean }) => { setLoadingSalary(true); setErrorSalary(null); let url = '/api/salary'; const queryParams = new URLSearchParams(); if (filter?.staffId) queryParams.append('staffId', filter.staffId); if (filter?.year) queryParams.append('year', String(filter.year)); if (filter?.month) queryParams.append('month', filter.month); if (filter?.populateStaff) queryParams.append('populateStaff', String(filter.populateStaff)); if (queryParams.toString()) { url += `?${queryParams.toString()}`; } try { const response = await fetch(url); if (!response.ok) throw await handleApiResponseError(response, 'Failed to fetch salary records'); const result = await response.json(); if (!result.success) throw new Error(result.error || 'API failed to fetch salary records'); setSalaryRecords(result.data); } catch (err) { const error = err instanceof Error ? err : new Error('Unknown error fetching salary records'); setErrorSalary(error.message); console.error("Error fetching salary records:", error); setSalaryRecords([]); } finally { setLoadingSalary(false); } }, []);
  const processSalary = useCallback(async (payload: ProcessSalaryPayload): Promise<SalaryRecordType> => { setLoadingSalary(true); setErrorSalary(null); try { const response = await fetch('/api/salary', { method: 'POST', headers: { 'Content-Type': 'application/json' }, body: JSON.stringify(payload) }); if (!response.ok) throw await handleApiResponseError(response, 'Failed to process salary record'); const result = await response.json(); if (!result.success || !result.data) throw new Error(result.error || 'API failed to process salary'); const processedRecord = result.data as SalaryRecordType; setSalaryRecords(prev => { const index = prev.findIndex(r => r.id === processedRecord.id); if (index > -1) { const updated = [...prev]; updated[index] = processedRecord; return updated; } return [...prev, processedRecord]; }); return processedRecord; } catch (error) { const err = error instanceof Error ? error : new Error('Unknown error processing salary'); setErrorSalary(err.message); console.error('Error processing salary:', err); throw err; } finally { setLoadingSalary(false); } }, []);
  const markSalaryAsPaid = useCallback(async (recordToUpdate: SalaryRecordType, staffDetails: StaffMember, paidDate: string): Promise<SalaryRecordType> => { setLoadingSalary(true); setErrorSalary(null); try { const payload: ProcessSalaryPayload = { ...recordToUpdate, staffId: typeof recordToUpdate.staffId === 'string' ? recordToUpdate.staffId : (recordToUpdate.staffId as any).id, isPaid: true, paidDate: paidDate, }; const response = await fetch('/api/salary', { method: 'POST', headers: { 'Content-Type': 'application/json' }, body: JSON.stringify(payload), }); if (!response.ok) throw await handleApiResponseError(response, 'Failed to mark salary as paid'); const result = await response.json(); if (!result.success || !result.data) throw new Error(result.error || 'API failed to mark salary as paid'); const updatedRecordFromApi = result.data as SalaryRecordType; const finalRecordForState: SalaryRecordType = { ...updatedRecordFromApi, staffDetails: staffDetails, }; setSalaryRecords(prev => prev.map(r => (r.id === finalRecordForState.id ? finalRecordForState : r)) ); return finalRecordForState; } catch (error) { const err = error instanceof Error ? error : new Error('Unknown error marking salary as paid'); setErrorSalary(err.message); console.error('Error marking salary as paid:', err); throw err; } finally { setLoadingSalary(false); } }, []);

  useEffect(() => {
    fetchStaffMembers();
    fetchAdvancePayments();
    // This call will now correctly trigger the loading state on initial page load.
    fetchAttendanceRecords({ date: format(new Date(), 'yyyy-MM-dd') });
  }, [fetchStaffMembers, fetchAdvancePayments, fetchAttendanceRecords]);

  const contextValue: StaffContextType = {
    staffMembers, loadingStaff, errorStaff, fetchStaffMembers, addStaffMember, deleteStaffMember, updateStaffMember, getStaffById,
    positionOptions, addPositionOption,
    advancePayments, loadingAdvancePayments, errorAdvancePayments, fetchAdvancePayments, requestAdvance, updateAdvanceStatus,
    attendanceRecordsFE, loadingAttendance, errorAttendance, fetchAttendanceRecords, checkInStaff, checkOutStaff, startTemporaryExit, endTemporaryExit, applyWeekOff,
    removeWeekOff,
    performanceRecords, loadingPerformance, errorPerformance, fetchPerformanceRecords, recordPerformance,
    salaryRecords, loadingSalary, errorSalary, fetchSalaryRecords, processSalary, markSalaryAsPaid,
  };
  console.log("CONTEXT PROVIDING:", { 
      loadingStaff, 
      loadingAttendance, 
      staffMembersCount: staffMembers.length 
  });
  return <StaffContext.Provider value={contextValue}>{children}</StaffContext.Provider>;
};<|MERGE_RESOLUTION|>--- conflicted
+++ resolved
@@ -8,10 +8,6 @@
 
 // --- Type Definitions ---
 export interface PositionOption { value: string; label: string; }
-<<<<<<< HEAD
-export interface StaffMember { id: string; staffIdNumber: string; name: string; email: string; phone: string; position: string; joinDate: string; salary: number; address?: string; image: string | null; status: 'active' | 'inactive'; aadharNumber?: string; aadharImage?: string | null; passbookImage?: string | null; agreementImage?: string | null; createdAt?: string; updatedAt?: string; }
-export interface NewStaffPayload { staffIdNumber: string; name: string; email:string; phone: string; position: string; joinDate: string; salary: number; address?: string; image?: string | null; aadharNumber?: string; aadharImage?: string | null; passbookImage?: string | null; agreementImage?: string | null; }
-=======
 
 export interface StaffMember {
   id: string;
@@ -53,7 +49,6 @@
   agreementImage?: string | null;
 }
 
->>>>>>> 27b0c5d7
 export type UpdateStaffPayload = Partial<Omit<StaffMember, 'id' | 'createdAt' | 'updatedAt'>>;
 export interface AdvancePaymentType { id: string; staffId: string | { id: string; name: string; image?: string; position?: string; }; requestDate: string; amount: number; reason: string; repaymentPlan: string; status: 'pending' | 'approved' | 'rejected'; approvedDate: string | null; createdAt?: string; updatedAt?: string; }
 export interface NewAdvancePaymentPayload { staffId: string; amount: number; reason: string; repaymentPlan: string; }
